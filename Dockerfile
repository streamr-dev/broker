--- conflicted
+++ resolved
@@ -1,7 +1,5 @@
 # Use official node runtime as base image
 FROM node:10.15.3-alpine
-
-ARG NPM_TOKEN
 
 # Set the working directory to /app
 WORKDIR /app
@@ -10,12 +8,8 @@
 COPY . /app
 
 # Install package.json dependencies (yes, clean up must be part of same RUN command because of layering)
-<<<<<<< HEAD
-RUN apk add --update python build-base && npm install && apk del python build-base && rm -rf /var/cache/apk/*
-=======
 RUN apk add --no-cache gcompat
-RUN apk add --update python build-base git && npm config set //registry.npmjs.org/:_authToken=$NPM_TOKEN && npm install && apk del python build-base && rm -rf /var/cache/apk/*
->>>>>>> d8cf90e9
+RUN apk add --update python build-base git && npm install && apk del python build-base && rm -rf /var/cache/apk/*
 
 # Make ports available to the world outside this container
 EXPOSE 30315
