const StreamrClient = require('streamr-client')
const mqtt = require('async-mqtt')
const fetch = require('node-fetch')

const createBroker = require('../src/broker')

const DEFAULT_CLIENT_OPTIONS = {
    auth: {
        apiKey: 'tester1-api-key'
    }
}

<<<<<<< HEAD
const STREAMR_URL = 'http://127.0.0.1'
const API_URL = `${STREAMR_URL}/api/v1`
=======
const STREAMR_DOCKER_DEV_HOST = process.env.STREAMR_DOCKER_DEV_HOST || '127.0.0.1'
>>>>>>> 1b80a07b

function formConfig({
    name,
    networkPort,
    trackerPort,
    privateKey,
    httpPort = null,
    wsPort = null,
    mqttPort = null,
    enableCassandra = false,
    privateKeyFileName = null,
    certFileName = null,
<<<<<<< HEAD
    streamrUrl = 'http://localhost:8081/streamr-core',
    streamrAddress = '0xFCAd0B19bB29D4674531d6f115237E16AfCE377c',
=======
    streamrUrl = `http://${STREAMR_DOCKER_DEV_HOST}:8081/streamr-core`,
>>>>>>> 1b80a07b
    reporting = false
}) {
    const adapters = []
    if (httpPort) {
        adapters.push({
            name: 'http',
            port: httpPort,
        })
    }
    if (wsPort) {
        adapters.push({
            name: 'ws',
            port: wsPort,
            pingInterval: 3000,
            privateKeyFileName,
            certFileName
        })
    }
    if (mqttPort) {
        adapters.push({
            name: 'mqtt',
            port: mqttPort,
            streamsTimeout: 300000
        })
    }

    return {
        ethereumPrivateKey: privateKey,
        network: {
            name,
            hostname: '127.0.0.1',
            port: networkPort,
            advertisedWsUrl: null,
            isStorageNode: enableCassandra,
            trackers: [
                `ws://127.0.0.1:${trackerPort}`
            ],
            location: {
                latitude: 60.19,
                longitude: 24.95,
                country: 'Finland',
                city: 'Helsinki'
            }
        },
        cassandra: enableCassandra ? {
            hosts: [STREAMR_DOCKER_DEV_HOST],
            datacenter: 'datacenter1',
            username: '',
            password: '',
            keyspace: 'streamr_dev_v2',
        } : null,
        storageConfig: null,
        reporting: reporting || {
            sentry: null,
            streamr: null,
            intervalInSeconds: 0,
            perNodeMetrics: {
                enabled: false,
                wsUrl: null,
                httpUrl: null
            }
        },
        streamrUrl,
        streamrAddress,
        adapters
    }
}

function startBroker(...args) {
    return createBroker(formConfig(...args))
}

function getWsUrl(port, ssl = false) {
    return `${ssl ? 'wss' : 'ws'}://127.0.0.1:${port}/api/v1/ws`
}

function getWsUrlWithControlAndMessageLayerVersions(port, ssl = false, controlLayerVersion = 2, messageLayerVersion = 32) {
    return `${ssl ? 'wss' : 'ws'}://127.0.0.1:${port}/api/v1/ws?controlLayerVersion=${controlLayerVersion}&messageLayerVersion=${messageLayerVersion}`
}

function createClient(wsPort, clientOptions = DEFAULT_CLIENT_OPTIONS) {
    return new StreamrClient({
        url: getWsUrl(wsPort),
        restUrl: `http://${STREAMR_DOCKER_DEV_HOST}:8081/streamr-core/api/v1`,
        ...clientOptions,
    })
}

function createMqttClient(mqttPort = 9000, host = 'localhost', apiKey = 'tester1-api-key') {
    return mqtt.connect({
        hostname: host,
        port: mqttPort,
        username: '',
        password: apiKey
    })
}

const addStreamToStorageNode = async (streamId, storageNodeAddress, client) => {
    await fetch(`${API_URL}/streams/${encodeURIComponent(streamId)}/storageNodes`, {
        body: JSON.stringify({
            address: storageNodeAddress
        }),
        headers: {
            // eslint-disable-next-line quote-props
            'Authorization': 'Bearer ' + await client.session.getSessionToken(),
            'Content-Type': 'application/json',
        },
        method: 'POST'
    })
}

module.exports = {
    STREAMR_DOCKER_DEV_HOST,
    formConfig,
    startBroker,
    createClient,
    createMqttClient,
    getWsUrl,
    addStreamToStorageNode,
    getWsUrlWithControlAndMessageLayerVersions
}<|MERGE_RESOLUTION|>--- conflicted
+++ resolved
@@ -10,12 +10,8 @@
     }
 }
 
-<<<<<<< HEAD
-const STREAMR_URL = 'http://127.0.0.1'
-const API_URL = `${STREAMR_URL}/api/v1`
-=======
 const STREAMR_DOCKER_DEV_HOST = process.env.STREAMR_DOCKER_DEV_HOST || '127.0.0.1'
->>>>>>> 1b80a07b
+const API_URL = `http://${STREAMR_DOCKER_DEV_HOST}/api/v1`
 
 function formConfig({
     name,
@@ -28,12 +24,8 @@
     enableCassandra = false,
     privateKeyFileName = null,
     certFileName = null,
-<<<<<<< HEAD
-    streamrUrl = 'http://localhost:8081/streamr-core',
     streamrAddress = '0xFCAd0B19bB29D4674531d6f115237E16AfCE377c',
-=======
     streamrUrl = `http://${STREAMR_DOCKER_DEV_HOST}:8081/streamr-core`,
->>>>>>> 1b80a07b
     reporting = false
 }) {
     const adapters = []
