const { startTracker, startNetworkNode } = require('streamr-network')
const intoStream = require('into-stream')
const { StreamMessage } = require('streamr-client-protocol').MessageLayer
const { wait, waitForCondition } = require('streamr-test-utils')

const { startBroker, createClient } = require('../utils')

const trackerPort = 11400
const networkPort1 = 11402
const networkPort2 = 11403
const networkPort3 = 11404
const wsPort = 11401

function createStreamMessage(streamId, idx, prevIdx) {
    const prevRef = prevIdx ? [prevIdx, 0] : null
    return StreamMessage.create([streamId, 0, idx, 0, 'publisherId', 'msgChainId'],
        prevRef, StreamMessage.CONTENT_TYPES.MESSAGE,
        StreamMessage.ENCRYPTION_TYPES.NONE, {
            key: idx
        }, StreamMessage.SIGNATURE_TYPES.NONE, null)
}

describe('message ordering and gap filling in websocket adapter', () => {
    let tracker
    let publisherNode
    let nodeWithMissingMessages
    let broker
    let subscriber
    let freshStream
    let freshStreamId

    beforeAll(async () => {
        tracker = await startTracker('127.0.0.1', trackerPort, 'tracker')
        publisherNode = await startNetworkNode('127.0.0.1', networkPort1, 'publisherNode')
        publisherNode.addBootstrapTracker(`ws://127.0.0.1:${trackerPort}`)
        broker = await startBroker('broker1', networkPort2, trackerPort, null, wsPort, null, true)
    })

    beforeEach(async () => {
<<<<<<< HEAD
        subscriber = createClient(wsPort, {
            auth: {
                apiKey: 'tester1-api-key'
            },
            orderMessages: false,
        })
=======
        subscriber = createClient(wsPort, 'tester1-api-key', false)
        await subscriber.ensureConnected()
>>>>>>> 01118c25

        freshStream = await subscriber.createStream({
            name: 'message-ordering-in-ws-adapter.test.js-' + Date.now()
        })
        freshStreamId = freshStream.id

        await wait(1000)
    })

    afterEach(async () => {
        await subscriber.ensureDisconnected()
    })

    afterAll(async () => {
        await tracker.stop()
        await publisherNode.stop()
        await broker.close()

        if (nodeWithMissingMessages) {
            await nodeWithMissingMessages.stop()
        }
    })

    it('messages received out-of-order are ordered by ws adapter', async () => {
        const receivedMessages = []

        subscriber.subscribe({
            stream: freshStreamId
        }, (message, metadata) => {
            receivedMessages.push(message)
        })

        publisherNode.publish(createStreamMessage(freshStreamId, 100, null))
        publisherNode.publish(createStreamMessage(freshStreamId, 500, 400))
        await wait(250)
        publisherNode.publish(createStreamMessage(freshStreamId, 600, 500))
        publisherNode.publish(createStreamMessage(freshStreamId, 200, 100))
        publisherNode.publish(createStreamMessage(freshStreamId, 300, 200))
        await wait(500)
        publisherNode.publish(createStreamMessage(freshStreamId, 400, 300))

        await waitForCondition(() => receivedMessages.length >= 6)

        expect(receivedMessages).toEqual([
            {
                key: 100
            },
            {
                key: 200
            },
            {
                key: 300
            },
            {
                key: 400
            },
            {
                key: 500
            },
            {
                key: 600
            },
        ])
    })

    it('missing messages are gap filled by ws adapter', async () => {
        // Set up new network node that has missing messages in its storage
        const resendRequests = []
        nodeWithMissingMessages = await startNetworkNode('127.0.0.1', networkPort3, 'missingMessagesNode', [{
            store() {},
            requestRange(...args) {
                resendRequests.push(args)
                return intoStream.object([
                    createStreamMessage(freshStreamId, 200, 100),
                    createStreamMessage(freshStreamId, 300, 200)
                ])
            }
        }])
        nodeWithMissingMessages.addBootstrapTracker(`ws://127.0.0.1:${trackerPort}`)
        nodeWithMissingMessages.subscribe(freshStreamId, 0)

        const receivedMessages = []
        subscriber.subscribe({
            stream: freshStreamId
        }, (message, metadata) => {
            receivedMessages.push(message)
        })

        publisherNode.publish(createStreamMessage(freshStreamId, 100, null))
        publisherNode.publish(createStreamMessage(freshStreamId, 500, 400))
        publisherNode.publish(createStreamMessage(freshStreamId, 400, 300))
        publisherNode.publish(createStreamMessage(freshStreamId, 600, 500))

        await waitForCondition(() => receivedMessages.length >= 6, 15 * 1000)

        expect(receivedMessages).toEqual([
            {
                key: 100
            },
            {
                key: 200
            },
            {
                key: 300
            },
            {
                key: 400
            },
            {
                key: 500
            },
            {
                key: 600
            },
        ])
        expect(resendRequests).toEqual([[freshStreamId, 0, 100, 1, 300, 0, 'publisherId', 'msgChainId']])
    }, 20 * 1000)
})<|MERGE_RESOLUTION|>--- conflicted
+++ resolved
@@ -37,24 +37,18 @@
     })
 
     beforeEach(async () => {
-<<<<<<< HEAD
         subscriber = createClient(wsPort, {
             auth: {
                 apiKey: 'tester1-api-key'
             },
             orderMessages: false,
         })
-=======
-        subscriber = createClient(wsPort, 'tester1-api-key', false)
         await subscriber.ensureConnected()
->>>>>>> 01118c25
 
         freshStream = await subscriber.createStream({
             name: 'message-ordering-in-ws-adapter.test.js-' + Date.now()
         })
         freshStreamId = freshStream.id
-
-        await wait(1000)
     })
 
     afterEach(async () => {
