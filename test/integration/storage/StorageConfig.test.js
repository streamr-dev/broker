--- conflicted
+++ resolved
@@ -78,12 +78,8 @@
     })
 
     afterEach(async () => {
-<<<<<<< HEAD
+        await client.ensureDisconnected()
         await Promise.allSettled([storageNode.close(), broker.close(), tracker.stop(), assignmentEventManager.close()])
-=======
-        await client.ensureDisconnected()
-        await Promise.allSettled([storageNode.close(), broker.close(), tracker.stop()])
->>>>>>> 3affc3cb
     })
 
     it('when client publishes a message, it is written to the store', async () => {
