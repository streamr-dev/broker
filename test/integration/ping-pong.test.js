const { startTracker, startNetworkNode, MetricsContext } = require('streamr-network')
const { waitForCondition } = require('streamr-test-utils')
const uWS = require('uWebSockets.js')

const { createClient } = require('../utils')
const StreamFetcher = require('../../src/StreamFetcher')
const WebsocketServer = require('../../src/websocket/WebsocketServer')
const Publisher = require('../../src/Publisher')
const SubscriptionManager = require('../../src/SubscriptionManager')

const trackerPort = 17370
const wsPort = 17351
const networkNodePort = 17361

describe('ping-pong test between broker and clients', () => {
    let tracker
    let websocketServer
    let networkNode
    let metricsContext

    let client1
    let client2
    let client3

    beforeEach(async () => {
        tracker = await startTracker({
            host: '127.0.0.1',
            port: trackerPort,
            id: 'tracker'
        })
        networkNode = await startNetworkNode({
            host: '127.0.0.1',
            port: networkNodePort,
            id: 'networkNode',
            trackers: [tracker.getAddress()],
        })
        networkNode.start()
        metricsContext = new MetricsContext(null)
        websocketServer = new WebsocketServer(
            uWS.App(),
            wsPort,
            networkNode,
            new StreamFetcher('http://localhost:8081/streamr-core'),
            new Publisher(networkNode, {}, metricsContext),
            metricsContext,
            new SubscriptionManager(networkNode)
        )

        client1 = createClient(wsPort)
        await client1.ensureConnected()

        client2 = createClient(wsPort)
        await client2.ensureConnected()

        client3 = createClient(wsPort)
        await client3.ensureConnected()

        await waitForCondition(() => websocketServer.connections.size === 3)
    })

    afterEach(async () => {
        await client1.ensureDisconnected()
        await client2.ensureDisconnected()
        await client3.ensureDisconnected()

        await tracker.stop()
        await networkNode.stop()
        await websocketServer.close()
    })

    it('websocketServer sends pings and receives pongs from clients', async () => {
        let pings = 0

        const connections = [...websocketServer.connections.values()]
        connections.forEach((connection) => {
            expect(connection.isAlive).toBeUndefined()
        })

        client1.connection.socket.on('ping', () => {
            pings += 1
        })

        client2.connection.socket.on('ping', () => {
            pings += 1
        })

        client3.connection.socket.on('ping', () => {
            pings += 1
        })

        // eslint-disable-next-line no-underscore-dangle
        websocketServer._pingConnections()
        await waitForCondition(() => pings === 3)
        expect(pings).toEqual(3)
        expect(websocketServer.connections.size).toEqual(3)

        await waitForCondition(() => connections.every((connection) => (connection.respondedPong === true)))
        connections.forEach((connection) => {
            expect(connection.respondedPong).toBeTruthy()
        })
    })

    it('websocketServer closes connections, which are not replying with pong', (done) => {
        let pings = 0

        client1.connection.socket.pong = jest.fn().mockImplementation() // don't send back pong

        client2.connection.socket.on('ping', () => {
            pings += 1
        })

        client3.connection.socket.on('ping', () => {
            pings += 1
        })

        // eslint-disable-next-line no-underscore-dangle
        websocketServer._pingConnections()
<<<<<<< HEAD
        await waitForCondition(() => pings === 2)

        const connections = [...websocketServer.connections.values()]
        expect(connections.length).toEqual(3)

        await waitForCondition(() => {
            const respondedPongCount = connections.filter((connection) => (connection.respondedPong === true)).length
            return ((client1.connection.socket.pong.mock.calls.length === 1) && (respondedPongCount === 2))
        })
        connections.forEach((connection, index) => {
            // first client
            if (index === 0) {
                expect(connection.respondedPong)
                    .toBeFalsy()
            } else {
                expect(connection.respondedPong)
                    .toBeTruthy()
            }
        })

        client1.on('disconnected', () => {
            // TODO replace with () => done, after fixing stopping of JS client
            client1.on('connected', done)
=======
        waitForCondition(() => pings === 2).then(() => {
            const connections = [...websocketServer.connections.values()]
            expect(connections.length).toEqual(3)
            connections.forEach((connection, index) => {
                // first client
                if (index === 0) {
                    expect(connection.respondedPong)
                        .toBeFalsy()
                } else {
                    expect(connection.respondedPong)
                        .toBeTruthy()
                }
            })

            client1.on('disconnected', () => {
                // TODO replace with () => done, after fixing stopping of JS client
                client1.on('connected', done)
            })

            // eslint-disable-next-line no-underscore-dangle
            websocketServer._pingConnections()
>>>>>>> e49efe0f
        })
    })
})<|MERGE_RESOLUTION|>--- conflicted
+++ resolved
@@ -32,7 +32,7 @@
             host: '127.0.0.1',
             port: networkNodePort,
             id: 'networkNode',
-            trackers: [tracker.getAddress()],
+            trackers: [tracker.getAddress()]
         })
         networkNode.start()
         metricsContext = new MetricsContext(null)
@@ -91,10 +91,10 @@
         // eslint-disable-next-line no-underscore-dangle
         websocketServer._pingConnections()
         await waitForCondition(() => pings === 3)
+
         expect(pings).toEqual(3)
+
         expect(websocketServer.connections.size).toEqual(3)
-
-        await waitForCondition(() => connections.every((connection) => (connection.respondedPong === true)))
         connections.forEach((connection) => {
             expect(connection.respondedPong).toBeTruthy()
         })
@@ -103,7 +103,9 @@
     it('websocketServer closes connections, which are not replying with pong', (done) => {
         let pings = 0
 
-        client1.connection.socket.pong = jest.fn().mockImplementation() // don't send back pong
+        client1.connection.socket.pong = () => {
+            // don't send back pong
+        }
 
         client2.connection.socket.on('ping', () => {
             pings += 1
@@ -115,31 +117,6 @@
 
         // eslint-disable-next-line no-underscore-dangle
         websocketServer._pingConnections()
-<<<<<<< HEAD
-        await waitForCondition(() => pings === 2)
-
-        const connections = [...websocketServer.connections.values()]
-        expect(connections.length).toEqual(3)
-
-        await waitForCondition(() => {
-            const respondedPongCount = connections.filter((connection) => (connection.respondedPong === true)).length
-            return ((client1.connection.socket.pong.mock.calls.length === 1) && (respondedPongCount === 2))
-        })
-        connections.forEach((connection, index) => {
-            // first client
-            if (index === 0) {
-                expect(connection.respondedPong)
-                    .toBeFalsy()
-            } else {
-                expect(connection.respondedPong)
-                    .toBeTruthy()
-            }
-        })
-
-        client1.on('disconnected', () => {
-            // TODO replace with () => done, after fixing stopping of JS client
-            client1.on('connected', done)
-=======
         waitForCondition(() => pings === 2).then(() => {
             const connections = [...websocketServer.connections.values()]
             expect(connections.length).toEqual(3)
@@ -161,7 +138,6 @@
 
             // eslint-disable-next-line no-underscore-dangle
             websocketServer._pingConnections()
->>>>>>> e49efe0f
         })
     })
 })