const { startTracker } = require('streamr-network')
<<<<<<< HEAD
const fetch = require('node-fetch')
const { wait, waitForCondition } = require('streamr-test-utils')
const MockDate = require('mockdate')
=======
>>>>>>> 6995019c

const { startBroker, createClient } = require('../utils')

const httpPort1 = 47741
const wsPort1 = 47751
const networkPort1 = 47365
const trackerPort = 47970
const broker1Key = '0x241b3f241b110ff7b3e6d52e74fea922006a83e33ff938e6e3cba8a460c02513'

describe('metricsStream', () => {
    let tracker
    let broker1
    let client1
    let legacyStream

    beforeEach(async () => {
        client1 = createClient(wsPort1)

        legacyStream = await client1.getOrCreateStream({
            name: 'per-node-stream-metrics.test.js-legacyStream'
        })
        await legacyStream.grantPermission('stream_get', null)
        await legacyStream.grantPermission('stream_publish', '0xc59b3658d22e0716726819a56e164ee6825e21c2')

        tracker = await startTracker({
            host: '127.0.0.1',
            port: trackerPort,
            id: 'tracker'
        })

        broker1 = await startBroker({
            name: 'broker1',
            privateKey: broker1Key,
            networkPort: networkPort1,
            trackerPort,
            httpPort: httpPort1,
            wsPort: wsPort1,
            reporting: {
                sentry: null,
                streamr: {
                    streamId: legacyStream.id
                },
                intervalInSeconds: 1,
                perNodeMetrics: {
                    enabled: true,
                    wsUrl: 'ws://127.0.0.1:' + wsPort1 + '/api/v1/ws',
                    httpUrl: 'http://localhost/api/v1'
                }
            }
        })
    })

    afterEach(async () => {
        await Promise.allSettled([
            tracker.stop(),
            broker1.close(),
            client1.ensureDisconnected()
        ])
    })
    it('should ensure the legacy metrics endpoint still works properly', (done) => {
        client1.subscribe({
            stream: legacyStream.id,
        }, (res) => {
            expect(res.peerId).toEqual('broker1')
            done()
        })
    })

<<<<<<< HEAD
    it('should retrieve the last `sec` metrics', (done) => {
        MockDate.set('1971-01-01')
=======
    /* to be enabled with NET-92
    it('should test the new metrics endpoint', (done) => {
>>>>>>> 6995019c
        client1.subscribe({
            stream: '0xC59b3658D22e0716726819a56e164ee6825e21C2/streamr/node/metrics/sec',
        }, (res) => {
            expect(res.peerId).toEqual('broker1')

            expect(res.nodeLatency).toBeGreaterThanOrEqual(0)
            expect(res.wsMsgInSpeed).toBeGreaterThanOrEqual(0)
            expect(res.wsMsgOutSpeed).toBeGreaterThanOrEqual(0)
            expect(res.webRtcMsgInSpeed).toBeGreaterThanOrEqual(0)
            expect(res.webRtcMsgOutSpeed).toBeGreaterThanOrEqual(0)

            // MockDate.reset()

            done()
        })
    })

    it('should retrieve the last `min` metrics', (done) => {
        client1.subscribe({
            stream: '0xC59b3658D22e0716726819a56e164ee6825e21C2/streamr/node/metrics/min',
        }, (res) => {
            expect(res.peerId).toEqual('broker1')

            expect(res.startTime).toBeGreaterThanOrEqual(0)
            expect(res.currentTime).toBeGreaterThanOrEqual(0)
            expect(res.timestamp).toBeGreaterThanOrEqual(0)
            expect(res.nodeLatency).toBeGreaterThanOrEqual(0)
            expect(res.wsMsgInSpeed).toBeGreaterThanOrEqual(0)
            expect(res.wsMsgOutSpeed).toBeGreaterThanOrEqual(0)
            expect(res.webRtcMsgInSpeed).toBeGreaterThanOrEqual(0)
            expect(res.webRtcMsgOutSpeed).toBeGreaterThanOrEqual(0)

            done()
        })
    })

    it('should retrieve the last `hour` metrics', (done) => {
        client1.subscribe({
            stream: '0xC59b3658D22e0716726819a56e164ee6825e21C2/streamr/node/metrics/hour',
        }, (res) => {
            expect(res.peerId).toEqual('broker1')

            expect(res.startTime).toBeGreaterThanOrEqual(0)
            expect(res.currentTime).toBeGreaterThanOrEqual(0)
            expect(res.timestamp).toBeGreaterThanOrEqual(0)
            expect(res.nodeLatency).toBeGreaterThanOrEqual(0)
            expect(res.wsMsgInSpeed).toBeGreaterThanOrEqual(0)
            expect(res.wsMsgOutSpeed).toBeGreaterThanOrEqual(0)
            expect(res.webRtcMsgInSpeed).toBeGreaterThanOrEqual(0)
            expect(res.webRtcMsgOutSpeed).toBeGreaterThanOrEqual(0)
            done()
        })
    })

    /* won't work?
    Error: Already connecting!
          at Connection.connect (/home/bearni/streamr/broker/node_modules/streamr-client/dist/webpack:/StreamrClient/src/Connection.js:32:19)
          at Connection.<anonymous> (/home/bearni/streamr/broker/node_modules/streamr-client/dist/webpack:/StreamrClient/src/Connection.js:41:62)
          at Connection.emit (/home/bearni/streamr/broker/node_modules/eventemitter3/index.js:201:33)
          at Connection.updateState (/home/bearni/streamr/broker/node_modules/streamr-client/dist/webpack:/StreamrClient/src/Connection.js:27:14)
          at EventEmitter.<anonymous> (/home/bearni/streamr/broker/node_modules/streamr-client/dist/webpack:/StreamrClient/src/Connection.js:83:18)
          at EventEmitter.emit (/home/bearni/streamr/broker/node_modules/eventemitter3/index.js:201:33)
          at WebSocket.socket.onclose (/home/bearni/streamr/broker/node_modules/streamr-client/dist/webpack:/StreamrClient/src/Connection.js:54:56)
          at WebSocket.onClose (/home/bearni/streamr/broker/node_modules/ws/lib/event-target.js:136:16)
          at WebSocket.emit (events.js:315:20)
          at WebSocket.EventEmitter.emit (domain.js:467:12)

    */
    /*
    it('should retrieve the last `day` metrics', (done) => {
        client1.subscribe({
            stream: '0xC59b3658D22e0716726819a56e164ee6825e21C2/streamr/node/metrics/day',
        }, (res) => {
            expect(res.peerId).toEqual('broker1')

            expect(res.startTime).toBeGreaterThanOrEqual(0)
            expect(res.currentTime).toBeGreaterThanOrEqual(0)
            expect(res.timestamp).toBeGreaterThanOrEqual(0)
            expect(res.nodeLatency).toBeGreaterThanOrEqual(0)
            expect(res.wsMsgInSpeed).toBeGreaterThanOrEqual(0)
            expect(res.wsMsgOutSpeed).toBeGreaterThanOrEqual(0)
            expect(res.webRtcMsgInSpeed).toBeGreaterThanOrEqual(0)
            expect(res.webRtcMsgOutSpeed).toBeGreaterThanOrEqual(0)
            done()
        })
<<<<<<< HEAD
    }, 10 * 1000)
=======
    })
>>>>>>> 6995019c
    */
})<|MERGE_RESOLUTION|>--- conflicted
+++ resolved
@@ -1,10 +1,7 @@
 const { startTracker } = require('streamr-network')
-<<<<<<< HEAD
 const fetch = require('node-fetch')
 const { wait, waitForCondition } = require('streamr-test-utils')
 const MockDate = require('mockdate')
-=======
->>>>>>> 6995019c
 
 const { startBroker, createClient } = require('../utils')
 
@@ -72,14 +69,9 @@
             done()
         })
     })
-
-<<<<<<< HEAD
+/*
     it('should retrieve the last `sec` metrics', (done) => {
         MockDate.set('1971-01-01')
-=======
-    /* to be enabled with NET-92
-    it('should test the new metrics endpoint', (done) => {
->>>>>>> 6995019c
         client1.subscribe({
             stream: '0xC59b3658D22e0716726819a56e164ee6825e21C2/streamr/node/metrics/sec',
         }, (res) => {
@@ -165,10 +157,6 @@
             expect(res.webRtcMsgOutSpeed).toBeGreaterThanOrEqual(0)
             done()
         })
-<<<<<<< HEAD
     }, 10 * 1000)
-=======
-    })
->>>>>>> 6995019c
     */
 })