<<<<<<< HEAD
const StreamrClient = require('streamr-client')
=======
>>>>>>> 9d02ea6c
const WebSocket = require('ws')
const { startTracker } = require('streamr-network')
const fetch = require('node-fetch')
const { wait, waitForCondition } = require('streamr-test-utils')

const { startBroker, createClient } = require('../utils')

const httpPort1 = 12341
const httpPort2 = 12342
const httpPort3 = 12343
const wsPort1 = 12351
const wsPort2 = 12352
const wsPort3 = 12353
const networkPort1 = 12361
const networkPort2 = 12362
const networkPort3 = 12363
const trackerPort = 12370

describe('ws and wss connections', () => {
    it('can connect to ws endpoint', async (done) => {
        const broker = await startBroker('broker1', networkPort1, trackerPort, httpPort1, wsPort1, null, true)
        const ws = new WebSocket(`ws://127.0.0.1:${wsPort1}/api/v1/ws`)
        ws.on('open', async () => {
            ws.terminate()
            await broker.close()
            done()
        })
        ws.on('error', (err) => done(err))
    })
    it('can connect to wss endpoint', async (done) => {
        const broker = await startBroker('broker1', networkPort1, trackerPort, httpPort1, wsPort1, null, true, 'test/fixtures/key.pem', 'test/fixtures/cert.pem')
        const ws = new WebSocket(`wss://127.0.0.1:${wsPort1}/api/v1/ws`, {
            rejectUnauthorized: false // needed to accept self-signed certificate
        })
        ws.on('open', async () => {
            ws.terminate()
            await broker.close()
            done()
        })
        ws.on('error', (err) => done(err))
    })
})

describe('broker: end-to-end', () => {
    let tracker
    let broker1
    let broker2
    let broker3
    let client1
    let client2
    let client3
    let client4
    let freshStream
    let freshStreamId

    beforeAll(async () => {
        tracker = await startTracker('127.0.0.1', trackerPort, 'tracker')
        broker1 = await startBroker('broker1', networkPort1, trackerPort, httpPort1, wsPort1, null, true)
        broker2 = await startBroker('broker2', networkPort2, trackerPort, httpPort2, wsPort2, null, true)
        broker3 = await startBroker('broker3', networkPort3, trackerPort, httpPort3, wsPort3, null, true)

        client1 = createClient(wsPort1)
        client2 = createClient(wsPort2)
        client3 = createClient(wsPort3, {
            auth: {
                apiKey: 'tester2-api-key' // different api key
            }
        })

        const ethereumAccount = StreamrClient.generateEthereumAccount()
        client4 = createClient(wsPort1, {
            auth: {
                privateKey: ethereumAccount.privateKey // this client signs published messages
            }
        })
        await client4.session.getSessionToken() // avoid race condition vs grantPermission. TODO: remove when fixed in EE

        freshStream = await client1.createStream({
            name: 'broker.test.js-' + Date.now()
        })
        freshStreamId = freshStream.id

        await freshStream.grantPermission('stream_get', 'tester2@streamr.com')
        await freshStream.grantPermission('stream_subscribe', 'tester2@streamr.com')
        await freshStream.grantPermission('stream_get', ethereumAccount.address)
        await freshStream.grantPermission('stream_subscribe', ethereumAccount.address)
        await freshStream.grantPermission('stream_publish', ethereumAccount.address)
    }, 10 * 1000)

    afterAll(async () => {
        await tracker.stop()
        await client1.ensureDisconnected()
        await client2.ensureDisconnected()
        await client3.ensureDisconnected()
        await broker1.close()
        await broker2.close()
        await broker3.close()
    })

    it('happy-path: real-time websocket producing and websocket consuming (unsigned messages)', async () => {
        const client1Messages = []
        const client2Messages = []
        const client3Messages = []

        client1.subscribe({
            stream: freshStreamId
        }, (message, metadata) => {
            client1Messages.push(message)
        })

        client2.subscribe({
            stream: freshStreamId
        }, (message, metadata) => {
            client2Messages.push(message)
        })

        client3.subscribe({
            stream: freshStreamId
        }, (message, metadata) => {
            client3Messages.push(message)
        })

        await wait(1000)

        await client1.publish(freshStreamId, {
            key: 1
        })
        await client1.publish(freshStreamId, {
            key: 2
        })
        await client1.publish(freshStreamId, {
            key: 3
        })

        await waitForCondition(() => client2Messages.length === 3 && client3Messages.length === 3)
        await waitForCondition(() => client1Messages.length === 3)

        expect(client1Messages).toEqual([
            {
                key: 1
            },
            {
                key: 2
            },
            {
                key: 3
            },
        ])

        expect(client2Messages).toEqual([
            {
                key: 1
            },
            {
                key: 2
            },
            {
                key: 3
            },
        ])

        expect(client3Messages).toEqual([
            {
                key: 1
            },
            {
                key: 2
            },
            {
                key: 3
            },
        ])
    })

    it('happy-path: real-time websocket producing and websocket consuming (signed messages)', async () => {
        const client1Messages = []
        const client2Messages = []
        const client4Messages = []

        client1.subscribe({
            stream: freshStreamId
        }, (message, metadata) => {
            client1Messages.push(message)
        })

        client2.subscribe({
            stream: freshStreamId
        }, (message, metadata) => {
            client2Messages.push(message)
        })

        client4.subscribe({
            stream: freshStreamId
        }, (message, metadata) => {
            client4Messages.push(message)
        })

        await wait(1000)

        await client4.publish(freshStreamId, {
            key: 1
        })
        await client4.publish(freshStreamId, {
            key: 2
        })
        await client4.publish(freshStreamId, {
            key: 3
        })

        await waitForCondition(() => client2Messages.length === 3 && client4Messages.length === 3)
        await waitForCondition(() => client1Messages.length === 3)

        expect(client1Messages).toEqual([
            {
                key: 1
            },
            {
                key: 2
            },
            {
                key: 3
            },
        ])

        expect(client2Messages).toEqual([
            {
                key: 1
            },
            {
                key: 2
            },
            {
                key: 3
            },
        ])

        expect(client4Messages).toEqual([
            {
                key: 1
            },
            {
                key: 2
            },
            {
                key: 3
            },
        ])
    })

    it('happy-path: real-time HTTP producing and websocket consuming', async () => {
        const client1Messages = []
        const client2Messages = []
        const client3Messages = []

        client1.subscribe({
            stream: freshStreamId
        }, (message, metadata) => {
            client1Messages.push(message)
        })

        client2.subscribe({
            stream: freshStreamId
        }, (message, metadata) => {
            client2Messages.push(message)
        })

        client3.subscribe({
            stream: freshStreamId
        }, (message, metadata) => {
            client3Messages.push(message)
        })

        for (let i = 1; i <= 3; ++i) {
            // eslint-disable-next-line no-await-in-loop
            await fetch(`http://localhost:${httpPort1}/api/v1/streams/${freshStreamId}/data`, {
                method: 'post',
                headers: {
                    Authorization: 'token tester1-api-key'
                },
                body: JSON.stringify({
                    key: i
                })
            })
        }

        await waitForCondition(() => client2Messages.length === 3 && client3Messages.length === 3)
        await waitForCondition(() => client1Messages.length === 3)

        expect(client1Messages).toEqual([
            {
                key: 1
            },
            {
                key: 2
            },
            {
                key: 3
            },
        ])

        expect(client2Messages).toEqual([
            {
                key: 1
            },
            {
                key: 2
            },
            {
                key: 3
            },
        ])

        expect(client3Messages).toEqual([
            {
                key: 1
            },
            {
                key: 2
            },
            {
                key: 3
            },
        ])
    })

    it('happy-path: resend last request via websocket', async () => {
        client1.subscribe({
            stream: freshStreamId
        }, () => {})

        client2.subscribe({
            stream: freshStreamId
        }, () => {})

        client3.subscribe({
            stream: freshStreamId
        }, () => {})

        await client1.publish(freshStreamId, {
            key: 1
        })
        await client1.publish(freshStreamId, {
            key: 2
        })
        await client1.publish(freshStreamId, {
            key: 3
        })
        await client1.publish(freshStreamId, {
            key: 4
        })

        await wait(1500) // wait for propagation

        const client1Messages = []
        const client2Messages = []
        const client3Messages = []

        client1.resend({
            stream: freshStreamId,
            resend: {
                last: 2
            }
        }, (message) => {
            client1Messages.push(message)
        })

        client2.resend({
            stream: freshStreamId,
            resend: {
                last: 2
            }
        }, (message) => {
            client2Messages.push(message)
        })

        client3.resend({
            stream: freshStreamId,
            resend: {
                last: 2
            }
        }, (message) => {
            client3Messages.push(message)
        })

        await waitForCondition(() => client2Messages.length === 2 && client3Messages.length === 2)
        await waitForCondition(() => client1Messages.length === 2)

        expect(client1Messages).toEqual([
            {
                key: 3
            },
            {
                key: 4
            },
        ])

        expect(client2Messages).toEqual([
            {
                key: 3
            },
            {
                key: 4
            },
        ])

        expect(client3Messages).toEqual([
            {
                key: 3
            },
            {
                key: 4
            },
        ])
    })

    it('happy-path: resend from request via websocket', async () => {
        client1.subscribe({
            stream: freshStreamId
        }, () => {})

        client2.subscribe({
            stream: freshStreamId
        }, () => {})

        client3.subscribe({
            stream: freshStreamId
        }, () => {})

        await client1.publish(freshStreamId, {
            key: 1
        })
        await wait(50)
        const timeAfterFirstMessagePublished = Date.now()

        await client1.publish(freshStreamId, {
            key: 2
        })
        await wait(50)
        await client1.publish(freshStreamId, {
            key: 3
        })
        await wait(50)
        await client1.publish(freshStreamId, {
            key: 4
        })

        await wait(1500) // wait for propagation

        const client1Messages = []
        const client2Messages = []
        const client3Messages = []

        client1.resend({
            stream: freshStreamId,
            resend: {
                from: {
                    timestamp: timeAfterFirstMessagePublished,
                }
            }
        }, (message) => {
            client1Messages.push(message)
        })

        client2.resend({
            stream: freshStreamId,
            resend: {
                from: {
                    timestamp: timeAfterFirstMessagePublished,
                }
            }
        }, (message) => {
            client2Messages.push(message)
        })

        client3.resend({
            stream: freshStreamId,
            resend: {
                from: {
                    timestamp: timeAfterFirstMessagePublished,
                }
            }
        }, (message) => {
            client3Messages.push(message)
        })

        await waitForCondition(() => client2Messages.length === 3 && client3Messages.length === 3)
        await waitForCondition(() => client1Messages.length === 3)

        expect(client1Messages).toEqual([
            {
                key: 2
            },
            {
                key: 3
            },
            {
                key: 4
            },
        ])

        expect(client2Messages).toEqual([
            {
                key: 2
            },
            {
                key: 3
            },
            {
                key: 4
            },
        ])

        expect(client3Messages).toEqual([
            {
                key: 2
            },
            {
                key: 3
            },
            {
                key: 4
            },
        ])
    })

    it('happy-path: resend range request via websocket', async () => {
        client1.subscribe({
            stream: freshStreamId
        }, () => {})

        client2.subscribe({
            stream: freshStreamId
        }, () => {})

        client3.subscribe({
            stream: freshStreamId
        }, () => {})

        await client1.publish(freshStreamId, {
            key: 1
        })
        await wait(50)
        const timeAfterFirstMessagePublished = Date.now()

        await client1.publish(freshStreamId, {
            key: 2
        })
        await wait(50)
        await client1.publish(freshStreamId, {
            key: 3
        })
        await wait(25)
        const timeAfterThirdMessagePublished = Date.now()
        await wait(25)

        await client1.publish(freshStreamId, {
            key: 4
        })

        await wait(1500) // wait for propagation

        const client1Messages = []
        const client2Messages = []
        const client3Messages = []

        client1.resend({
            stream: freshStreamId,
            resend: {
                from: {
                    timestamp: timeAfterFirstMessagePublished,
                },
                to: {
                    timestamp: timeAfterThirdMessagePublished,
                }
            }
        }, (message) => {
            client1Messages.push(message)
        })

        client2.resend({
            stream: freshStreamId,
            resend: {
                from: {
                    timestamp: timeAfterFirstMessagePublished,
                },
                to: {
                    timestamp: timeAfterThirdMessagePublished,
                }
            }
        }, (message) => {
            client2Messages.push(message)
        })

        client3.resend({
            stream: freshStreamId,
            resend: {
                from: {
                    timestamp: timeAfterFirstMessagePublished,
                },
                to: {
                    timestamp: timeAfterThirdMessagePublished,
                }
            }
        }, (message) => {
            client3Messages.push(message)
        })

        await waitForCondition(() => client2Messages.length === 2 && client3Messages.length === 2)
        await waitForCondition(() => client1Messages.length === 2)

        expect(client1Messages).toEqual([
            {
                key: 2
            },
            {
                key: 3
            },
        ])

        expect(client2Messages).toEqual([
            {
                key: 2
            },
            {
                key: 3
            },
        ])

        expect(client3Messages).toEqual([
            {
                key: 2
            },
            {
                key: 3
            },
        ])
    })

    it('happy-path: resend last request via http', async () => {
        client1.subscribe({
            stream: freshStreamId
        }, () => {})

        client2.subscribe({
            stream: freshStreamId
        }, () => {})

        client3.subscribe({
            stream: freshStreamId
        }, () => {})

        await client1.publish(freshStreamId, {
            key: 1
        })
        await client1.publish(freshStreamId, {
            key: 2
        })
        await client1.publish(freshStreamId, {
            key: 3
        })
        await client1.publish(freshStreamId, {
            key: 4
        })

        await wait(1500) // wait for propagation

        const messageContents = await Promise.all([httpPort1, httpPort2, httpPort3].map(async (httpPort) => {
            const url = `http://localhost:${httpPort}/api/v1/streams/${freshStreamId}/data/partitions/0/last?count=2`
            const response = await fetch(url, {
                method: 'get',
                headers: {
                    Authorization: 'token tester1-api-key'
                },
            })
            const messagesAsObjects = await response.json()
            return messagesAsObjects.map((msgAsObject) => msgAsObject.content)
        }))

        expect(messageContents[0]).toEqual([
            {
                key: 3
            },
            {
                key: 4
            },
        ])

        expect(messageContents[1]).toEqual([
            {
                key: 3
            },
            {
                key: 4
            },
        ])

        expect(messageContents[2]).toEqual([
            {
                key: 3
            },
            {
                key: 4
            },
        ])
    })

    it('happy-path: resend from request via http', async () => {
        client1.subscribe({
            stream: freshStreamId
        }, () => {})

        client2.subscribe({
            stream: freshStreamId
        }, () => {})

        client3.subscribe({
            stream: freshStreamId
        }, () => {})

        await client1.publish(freshStreamId, {
            key: 1
        })
        await wait(50)
        const timeAfterFirstMessagePublished = Date.now()

        await client1.publish(freshStreamId, {
            key: 2
        })
        await wait(50)
        await client1.publish(freshStreamId, {
            key: 3
        })
        await wait(50)
        await client1.publish(freshStreamId, {
            key: 4
        })

        await wait(1500) // wait for propagation

        const messageContents = await Promise.all([httpPort1, httpPort2, httpPort3].map(async (httpPort) => {
            const url = `http://localhost:${httpPort}/api/v1/streams/${freshStreamId}/data/partitions/0/from`
                + `?fromTimestamp=${timeAfterFirstMessagePublished}`
            const response = await fetch(url, {
                method: 'get',
                headers: {
                    Authorization: 'token tester1-api-key'
                },
            })
            const messagesAsObjects = await response.json()
            return messagesAsObjects.map((msgAsObject) => msgAsObject.content)
        }))

        expect(messageContents[0]).toEqual([
            {
                key: 2
            },
            {
                key: 3
            },
            {
                key: 4
            },
        ])

        expect(messageContents[1]).toEqual([
            {
                key: 2
            },
            {
                key: 3
            },
            {
                key: 4
            },
        ])

        expect(messageContents[2]).toEqual([
            {
                key: 2
            },
            {
                key: 3
            },
            {
                key: 4
            },
        ])
    })

    it('happy-path: resend range request via http', async () => {
        client1.subscribe({
            stream: freshStreamId
        }, () => {})

        client2.subscribe({
            stream: freshStreamId
        }, () => {})

        client3.subscribe({
            stream: freshStreamId
        }, () => {})

        await client1.publish(freshStreamId, {
            key: 1
        })
        await wait(50)
        const timeAfterFirstMessagePublished = Date.now()

        await client1.publish(freshStreamId, {
            key: 2
        })
        await wait(50)
        await client1.publish(freshStreamId, {
            key: 3
        })
        await wait(25)
        const timeAfterThirdMessagePublished = Date.now()
        await wait(25)

        await client1.publish(freshStreamId, {
            key: 4
        })

        await wait(1500) // wait for propagation

        const messageContents = await Promise.all([httpPort1, httpPort2, httpPort3].map(async (httpPort) => {
            const url = `http://localhost:${httpPort}/api/v1/streams/${freshStreamId}/data/partitions/0/range`
                + `?fromTimestamp=${timeAfterFirstMessagePublished}`
                + `&toTimestamp=${timeAfterThirdMessagePublished}`
            const response = await fetch(url, {
                method: 'get',
                headers: {
                    Authorization: 'token tester1-api-key'
                },
            })
            const messagesAsObjects = await response.json()
            return messagesAsObjects.map((msgAsObject) => msgAsObject.content)
        }))

        expect(messageContents[0]).toEqual([
            {
                key: 2
            },
            {
                key: 3
            },
        ])

        expect(messageContents[1]).toEqual([
            {
                key: 2
            },
            {
                key: 3
            },
        ])

        expect(messageContents[2]).toEqual([
            {
                key: 2
            },
            {
                key: 3
            },
        ])
    })
})<|MERGE_RESOLUTION|>--- conflicted
+++ resolved
@@ -1,8 +1,5 @@
-<<<<<<< HEAD
+const WebSocket = require('ws')
 const StreamrClient = require('streamr-client')
-=======
->>>>>>> 9d02ea6c
-const WebSocket = require('ws')
 const { startTracker } = require('streamr-network')
 const fetch = require('node-fetch')
 const { wait, waitForCondition } = require('streamr-test-utils')
