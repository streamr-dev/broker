{
  "name": "streamr-broker",
  "version": "18.3.9",
  "description": "A full-featured broker node implementation for the Streamr Network.",
  "repository": {
    "type": "git",
    "url": "git+https://github.com/streamr-dev/broker.git"
  },
  "bin": {
    "broker": "bin/broker.js",
    "tracker": "bin/tracker.js",
    "delete-expired-data": "bin/delete-expired-data.js"
  },
  "main": "bin/broker.js",
  "scripts": {
    "test": "eslint . && jest",
    "test-unit": "jest test/unit",
    "test-integration": "jest --forceExit test/integration",
    "eslint": "eslint ."
  },
  "author": "Streamr Network AG <contact@streamr.com>",
  "license": "STREAMR NETWORK OPEN SOURCE LICENSE",
  "dependencies": {
    "@pm2/io": "^4.3.5",
    "@sentry/node": "^6.2.3",
    "ajv": "^8.0.1",
    "ajv-formats": "^2.0.1",
    "arraybuffer-to-string": "^1.0.2",
    "body-parser": "^1.19.0",
    "cassandra-driver": "^4.6.1",
    "commander": "^7.2.0",
    "cors": "^2.7.1",
    "ethers": "^5.0.32",
    "express": "^4.17.1",
    "heap": "^0.2.6",
    "memoizee": "^0.4.15",
    "merge2": "^1.4.1",
    "mqtt-connection": "^4.1.0",
    "node-fetch": "^2.6.1",
    "p-limit": "^3.1.0",
    "pino": "^6.11.2",
    "pino-pretty": "^4.7.1",
    "promise.allsettled": "^1.0.4",
    "public-ip": "^4.0.3",
    "pump": "^3.0.0",
    "qs": "^6.10.1",
    "streamr-client": "^5.2.1",
    "streamr-network": "^24.1.7",
    "uWebSockets.js": "github:uNetworking/uWebSockets.js#v18.14.0",
    "uuid": "^8.3.2",
    "ws": "^7.4.4"
  },
  "devDependencies": {
    "async-mqtt": "^2.6.1",
    "buffer-reader": "^0.1.0",
    "eslint": "^7.23.0",
    "eslint-config-airbnb-base": "^14.2.1",
    "eslint-config-streamr-nodejs": "^2.0.0",
    "eslint-plugin-import": "^2.22.1",
    "eslint-plugin-promise": "^4.3.1",
    "into-stream": "^6.0.0",
    "jest": "^26.6.3",
    "jest-circus": "^26.6.3",
    "sinon": "^10.0.0",
    "stream-to-array": "^2.3.0",
<<<<<<< HEAD
    "streamr-test-utils": "^1.3.0",
    "supertest": "^6.1.2"
=======
    "streamr-test-utils": "^1.3.1",
    "supertest": "^6.1.3"
>>>>>>> 1b80a07b
  }
}<|MERGE_RESOLUTION|>--- conflicted
+++ resolved
@@ -63,12 +63,7 @@
     "jest-circus": "^26.6.3",
     "sinon": "^10.0.0",
     "stream-to-array": "^2.3.0",
-<<<<<<< HEAD
-    "streamr-test-utils": "^1.3.0",
-    "supertest": "^6.1.2"
-=======
     "streamr-test-utils": "^1.3.1",
     "supertest": "^6.1.3"
->>>>>>> 1b80a07b
   }
 }