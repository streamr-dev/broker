{
  "name": "streamr-broker",
  "version": "18.1.8",
  "description": "A full-featured broker node implementation for the Streamr Network.",
  "repository": {
    "type": "git",
    "url": "git+https://github.com/streamr-dev/broker.git"
  },
  "bin": {
    "broker": "bin/broker.js",
    "tracker": "bin/tracker.js",
    "delete-expired-data": "bin/delete-expired-data.js"
  },
  "main": "bin/broker.js",
  "scripts": {
    "test": "eslint . && jest",
    "test-unit": "jest test/unit",
    "test-integration": "jest --forceExit test/integration",
    "eslint": "eslint ."
  },
  "author": "Streamr Network AG <contact@streamr.com>",
  "license": "STREAMR NETWORK OPEN SOURCE LICENSE",
  "dependencies": {
    "@pm2/io": "^4.3.5",
    "@sentry/node": "^6.0.1",
    "ajv": "^7.0.3",
    "ajv-formats": "^1.5.1",
    "arraybuffer-to-string": "^1.0.2",
    "body-parser": "^1.19.0",
    "cassandra-driver": "^4.6.1",
    "commander": "^7.0.0",
    "cors": "^2.7.1",
    "ethers": "^5.0.26",
    "express": "^4.17.1",
    "heap": "^0.2.6",
    "memoizee": "^0.4.15",
    "merge2": "^1.4.1",
    "mqtt-connection": "^4.0.0",
    "node-fetch": "^2.6.1",
    "p-limit": "^3.1.0",
    "pino": "^6.11.0",
    "pino-pretty": "^4.3.0",
    "promise.allsettled": "^1.0.4",
    "public-ip": "^4.0.3",
    "pump": "^3.0.0",
    "qs": "^6.9.6",
    "streamr-client": "^4.1.6",
<<<<<<< HEAD
    "streamr-network": "^24.0.0",
    "uWebSockets.js": "github:uNetworking/uWebSockets.js#v18.14.0",
=======
    "streamr-network": "^23.0.24",
>>>>>>> e49efe0f
    "uuid": "^8.3.2",
    "uWebSockets.js": "github:uNetworking/uWebSockets.js#v18.14.0",
    "ws": "^7.4.2"
  },
  "devDependencies": {
    "async-mqtt": "^2.6.1",
    "buffer-reader": "^0.1.0",
    "eslint": "^7.18.0",
    "eslint-config-airbnb-base": "^14.2.1",
    "eslint-config-streamr-nodejs": "^1.3.0",
    "eslint-plugin-import": "^2.22.1",
    "eslint-plugin-promise": "^4.2.1",
    "into-stream": "^6.0.0",
    "jest": "^26.6.3",
    "jest-circus": "^26.6.3",
    "sinon": "^9.2.4",
    "stream-to-array": "^2.3.0",
    "streamr-test-utils": "^1.3.0",
    "supertest": "^6.1.2"
  }
}<|MERGE_RESOLUTION|>--- conflicted
+++ resolved
@@ -45,12 +45,7 @@
     "pump": "^3.0.0",
     "qs": "^6.9.6",
     "streamr-client": "^4.1.6",
-<<<<<<< HEAD
     "streamr-network": "^24.0.0",
-    "uWebSockets.js": "github:uNetworking/uWebSockets.js#v18.14.0",
-=======
-    "streamr-network": "^23.0.24",
->>>>>>> e49efe0f
     "uuid": "^8.3.2",
     "uWebSockets.js": "github:uNetworking/uWebSockets.js#v18.14.0",
     "ws": "^7.4.2"
