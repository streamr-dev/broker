{
  "name": "streamr-broker",
  "version": "18.3.7",
  "description": "A full-featured broker node implementation for the Streamr Network.",
  "repository": {
    "type": "git",
    "url": "git+https://github.com/streamr-dev/broker.git"
  },
  "bin": {
    "broker": "bin/broker.js",
    "tracker": "bin/tracker.js",
    "delete-expired-data": "bin/delete-expired-data.js"
  },
  "main": "bin/broker.js",
  "scripts": {
    "test": "eslint . && jest",
    "test-unit": "jest test/unit",
    "test-integration": "jest --forceExit test/integration",
    "eslint": "eslint ."
  },
  "author": "Streamr Network AG <contact@streamr.com>",
  "license": "STREAMR NETWORK OPEN SOURCE LICENSE",
  "dependencies": {
    "@pm2/io": "^4.3.5",
    "@sentry/node": "^6.2.3",
    "ajv": "^8.0.1",
    "ajv-formats": "^2.0.1",
    "arraybuffer-to-string": "^1.0.2",
    "body-parser": "^1.19.0",
    "cassandra-driver": "^4.6.1",
    "commander": "^7.2.0",
    "cors": "^2.7.1",
    "ethers": "^5.0.32",
    "express": "^4.17.1",
    "heap": "^0.2.6",
    "memoizee": "^0.4.15",
    "merge2": "^1.4.1",
    "mqtt-connection": "^4.1.0",
    "node-fetch": "^2.6.1",
    "p-limit": "^3.1.0",
    "pino": "^6.11.2",
    "pino-pretty": "^4.7.1",
    "promise.allsettled": "^1.0.4",
    "public-ip": "^4.0.3",
    "pump": "^3.0.0",
<<<<<<< HEAD
    "qs": "^6.9.6",
    "streamr-client": "^4.1.6",
    "streamr-network": "^24.0.0",
    "uuid": "^8.3.2",
=======
    "qs": "^6.10.1",
    "streamr-client": "^5.2.1",
    "streamr-network": "^23.3.6",
>>>>>>> 3e1e87d6
    "uWebSockets.js": "github:uNetworking/uWebSockets.js#v18.14.0",
    "uuid": "^8.3.2",
    "ws": "^7.4.4"
  },
  "devDependencies": {
    "async-mqtt": "^2.6.1",
    "buffer-reader": "^0.1.0",
    "eslint": "^7.23.0",
    "eslint-config-airbnb-base": "^14.2.1",
    "eslint-config-streamr-nodejs": "^2.0.0",
    "eslint-plugin-import": "^2.22.1",
    "eslint-plugin-promise": "^4.3.1",
    "into-stream": "^6.0.0",
    "jest": "^26.6.3",
    "jest-circus": "^26.6.3",
    "sinon": "^10.0.0",
    "stream-to-array": "^2.3.0",
<<<<<<< HEAD
    "streamr-test-utils": "^1.3.0",
    "supertest": "^6.1.2"
=======
    "streamr-test-utils": "^1.3.1",
    "supertest": "^6.1.3"
>>>>>>> 3e1e87d6
  }
}<|MERGE_RESOLUTION|>--- conflicted
+++ resolved
@@ -43,16 +43,9 @@
     "promise.allsettled": "^1.0.4",
     "public-ip": "^4.0.3",
     "pump": "^3.0.0",
-<<<<<<< HEAD
-    "qs": "^6.9.6",
-    "streamr-client": "^4.1.6",
-    "streamr-network": "^24.0.0",
-    "uuid": "^8.3.2",
-=======
     "qs": "^6.10.1",
     "streamr-client": "^5.2.1",
-    "streamr-network": "^23.3.6",
->>>>>>> 3e1e87d6
+    "streamr-network": "^24.1.4",
     "uWebSockets.js": "github:uNetworking/uWebSockets.js#v18.14.0",
     "uuid": "^8.3.2",
     "ws": "^7.4.4"
@@ -70,12 +63,7 @@
     "jest-circus": "^26.6.3",
     "sinon": "^10.0.0",
     "stream-to-array": "^2.3.0",
-<<<<<<< HEAD
-    "streamr-test-utils": "^1.3.0",
-    "supertest": "^6.1.2"
-=======
     "streamr-test-utils": "^1.3.1",
     "supertest": "^6.1.3"
->>>>>>> 3e1e87d6
   }
 }