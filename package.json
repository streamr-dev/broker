--- conflicted
+++ resolved
@@ -45,11 +45,7 @@
     "pump": "^3.0.0",
     "qs": "^6.10.1",
     "streamr-client": "^5.2.1",
-<<<<<<< HEAD
-    "streamr-network": "^24.1.4",
-=======
-    "streamr-network": "^23.3.7",
->>>>>>> a70b23d4
+    "streamr-network": "^24.1.7",
     "uWebSockets.js": "github:uNetworking/uWebSockets.js#v18.14.0",
     "uuid": "^8.3.2",
     "ws": "^7.4.4"
