--- conflicted
+++ resolved
@@ -54,13 +54,8 @@
   "devDependencies": {
     "async-mqtt": "^2.5.0",
     "buffer-reader": "^0.1.0",
-<<<<<<< HEAD
-    "eslint": "^7.0.0",
-    "eslint-config-airbnb-base": "^14.1.0",
-=======
     "eslint": "^7.3.1",
     "eslint-config-airbnb-base": "^14.2.0",
->>>>>>> 9d02ea6c
     "eslint-config-streamr-nodejs": "^1.3.0",
     "eslint-plugin-import": "^2.21.2",
     "eslint-plugin-promise": "^4.2.1",
