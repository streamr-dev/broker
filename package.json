--- conflicted
+++ resolved
@@ -44,13 +44,8 @@
     "public-ip": "^4.0.3",
     "pump": "^3.0.0",
     "qs": "^6.9.6",
-<<<<<<< HEAD
-    "streamr-client": "^4.1.6",
-    "streamr-network": "^24.0.2",
-=======
     "streamr-client": "5.0.0-beta.7",
     "streamr-network": "^24.1.0",
->>>>>>> 43fb3db3
     "uWebSockets.js": "github:uNetworking/uWebSockets.js#v18.14.0",
     "uuid": "^8.3.2",
     "ws": "^7.4.2"
