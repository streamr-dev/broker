{
  "name": "streamr-broker",
  "version": "9.0.3",
  "description": "",
  "repository": {
    "type": "git",
    "url": "git+https://github.com/streamr-dev/broker.git"
  },
  "bin": {
    "broker": "./app.js",
    "tracker": "./tracker.js"
  },
  "main": "app.js",
  "directories": {
    "test": "test"
  },
  "scripts": {
    "test": "jest --detectOpenHandles",
    "test-unit": "jest --detectOpenHandles test/unit",
    "test-integration": "jest --detectOpenHandles --forceExit test/integration",
    "eslint": "eslint ."
  },
  "author": "Streamr <contact@streamr.com>",
  "license": "",
  "engines": {
    "node": "13.11.0",
    "npm": "6.14.2"
  },
  "dependencies": {
    "@sentry/node": "^5.15.5",
    "arraybuffer-to-string": "^1.0.2",
    "body-parser": "^1.19.0",
    "buffermaker": "^1.2.1",
    "cassandra-driver": "^4.5.2",
    "commander": "^5.1.0",
    "cors": "^2.7.1",
    "debug": "^4.1.1",
    "ethers": "^4.0.47",
    "express": "^4.17.1",
    "lru-cache": "^5.1.1",
    "memoizee": "^0.4.4",
    "merge2": "^1.3.0",
    "mqtt-connection": "^4.0.0",
    "node-fetch": "^2.6.0",
    "public-ip": "^4.0.1",
    "qs": "^6.9.4",
    "streamr-client": "4.1.0-beta.0",
<<<<<<< HEAD
    "streamr-client-protocol": "^5.0.0-beta.4",
    "streamr-network": "^17.9.0-beta.0",
    "uWebSockets.js": "github:uNetworking/uWebSockets.js#v17.4.0",
    "uuid": "^8.0.0",
=======
    "streamr-client-protocol": "^4.1.1",
    "streamr-network": "^17.8.0",
    "uWebSockets.js": "github:uNetworking/uWebSockets.js#v17.6.0",
    "uuid": "^8.1.0",
>>>>>>> 4146cb79
    "ws": "^7.3.0"
  },
  "devDependencies": {
    "async-mqtt": "^2.5.0",
    "buffer-reader": "^0.1.0",
    "eslint": "^7.1.0",
    "eslint-config-airbnb-base": "^14.1.0",
    "eslint-config-streamr-nodejs": "^1.3.0",
    "eslint-plugin-import": "^2.20.2",
    "eslint-plugin-promise": "^4.2.1",
    "into-stream": "^5.1.1",
    "jest": "^26.0.1",
    "sinon": "^9.0.2",
    "stream-to-array": "^2.3.0",
    "streamr-test-utils": "^1.0.4",
    "supertest": "^4.0.2"
  }
}<|MERGE_RESOLUTION|>--- conflicted
+++ resolved
@@ -45,23 +45,16 @@
     "public-ip": "^4.0.1",
     "qs": "^6.9.4",
     "streamr-client": "4.1.0-beta.0",
-<<<<<<< HEAD
     "streamr-client-protocol": "^5.0.0-beta.4",
     "streamr-network": "^17.9.0-beta.0",
-    "uWebSockets.js": "github:uNetworking/uWebSockets.js#v17.4.0",
-    "uuid": "^8.0.0",
-=======
-    "streamr-client-protocol": "^4.1.1",
-    "streamr-network": "^17.8.0",
     "uWebSockets.js": "github:uNetworking/uWebSockets.js#v17.6.0",
     "uuid": "^8.1.0",
->>>>>>> 4146cb79
     "ws": "^7.3.0"
   },
   "devDependencies": {
     "async-mqtt": "^2.5.0",
     "buffer-reader": "^0.1.0",
-    "eslint": "^7.1.0",
+    "eslint": "^7.0.0",
     "eslint-config-airbnb-base": "^14.1.0",
     "eslint-config-streamr-nodejs": "^1.3.0",
     "eslint-plugin-import": "^2.20.2",
