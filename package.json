--- conflicted
+++ resolved
@@ -45,17 +45,10 @@
     "pump": "^3.0.0",
     "qs": "^6.9.4",
     "streamr-client": "^4.1.4",
-<<<<<<< HEAD
-    "streamr-network": "^22.0.2",
-    "uWebSockets.js": "github:uNetworking/uWebSockets.js#v18.8.0",
-    "uuid": "^8.3.1",
-    "ws": "^7.3.1"
-=======
     "streamr-network": "^23.0.18",
     "uWebSockets.js": "github:uNetworking/uWebSockets.js#v18.12.0",
     "uuid": "^8.3.2",
     "ws": "^7.4.1"
->>>>>>> f75fbb82
   },
   "devDependencies": {
     "async-mqtt": "^2.6.1",
