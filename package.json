--- conflicted
+++ resolved
@@ -22,12 +22,8 @@
   "license": "STREAMR NETWORK OPEN SOURCE LICENSE",
   "dependencies": {
     "@pm2/io": "^4.3.5",
-<<<<<<< HEAD
-    "@sentry/node": "^5.27.1",
+    "@sentry/node": "^5.27.2",
     "ajv": "^6.12.6",
-=======
-    "@sentry/node": "^5.27.2",
->>>>>>> 689fefc2
     "arraybuffer-to-string": "^1.0.2",
     "body-parser": "^1.19.0",
     "cassandra-driver": "^4.6.0",
