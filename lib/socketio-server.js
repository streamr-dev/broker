--- conflicted
+++ resolved
@@ -84,18 +84,11 @@
 SocketIoServer.prototype.handleResendRequest = function(connection, req) {
 	var _this = this
 
-<<<<<<< HEAD
-	const streamId = req.channel
+	const streamId = req.stream
 	const streamPartition = req.partition || DEFAULT_PARTITION
 	const authkey = req.authKey
 
-	const requestRef = { channel: streamId, partition: streamPartition, sub: req.sub }
-=======
-	var streamId = req.stream
-	var streamPartition = req.partition || DEFAULT_PARTITION
-
-	var requestRef = {stream: streamId, partition: streamPartition, sub: req.sub}
->>>>>>> 3bc23b6a
+	const requestRef = {stream: streamId, partition: streamPartition, sub: req.sub}
 
 	function sendMessage(message) {
 		// "broadcast" to the socket of this connection (ie. this single client) and specific subscription id
@@ -243,47 +236,22 @@
 			error: "Error: stream id not defined. Are you using an outdated client?"
 		}
 		debugProtocol('subscribed (error): %s: %o', connection.id, response)
-<<<<<<< HEAD
-		connection.send('subscribed', response)
+		connection.sendError(response)
 	} else {
-		var streamId = request.channel
+		var streamId = request.stream
 		var streamPartition = request.partition || DEFAULT_PARTITION
 		var authKey = request.authKey
-		var requestRef = {channel: streamId, partition: streamPartition}
+		var requestRef = {stream: streamId, partition: streamPartition}
 
 		this.streamFetcher.authenticatedFetch(streamId, authKey, 'read').then(function() {
 				var stream = _this.getStreamObject(streamId, streamPartition)
-=======
-		connection.sendError(response)
-	}
-	else {
-		var streamId = request.stream
-		var streamPartition = request.partition || DEFAULT_PARTITION
-		var stream = this.getStreamObject(streamId, streamPartition)
-		var requestRef = {stream: streamId, partition: streamPartition}
-
-		// Create Stream if it does not exist
-		if (!stream) {
-			stream = this.createStreamObject(streamId, streamPartition)
-		}
-
-		// Subscribe now if the stream is not already subscribed or subscribing
-		if (!(stream.state==='subscribed' || stream.state==='subscribing')) {
-			stream.state = 'subscribing'
-			this.realtimeAdapter.subscribe(streamId, streamPartition, function(err) {
-				if (err) {
-					stream.emit('subscribed', err)
-
-					// Delete the stream ref on subscribe error
-					_this.deleteStreamObject(stream.id)
->>>>>>> 3bc23b6a
 
 				// Create Stream if it does not exist
 				if (!stream) {
 					stream = _this.createStreamObject(streamId, streamPartition)
 				}
 
-				// Subscribe now if the channel is not already subscribed or subscribing
+				// Subscribe now if the stream is not already subscribed or subscribing
 				if (!(stream.state==='subscribed' || stream.state==='subscribing')) {
 					stream.state = 'subscribing'
 					_this.realtimeAdapter.subscribe(streamId, streamPartition, function(err) {
@@ -313,15 +281,6 @@
 					connection.sendSubscribed(requestRef)
 				}
 
-<<<<<<< HEAD
-				var onError = function(err) {
-					connection.sendSubscribed({
-						channel: streamId,
-						partition: streamPartition,
-						error: err
-					})
-				}
-=======
 		var onError = function(err) {
 			connection.sendSubscribed({
 				stream: streamId,
@@ -329,7 +288,6 @@
 				error: err
 			})
 		}
->>>>>>> 3bc23b6a
 
 				// If the Stream is subscribed, we're good to go
 				if (stream.state === 'subscribed') {
