name: Eslint, Test and Publish

on: [push]

jobs:
  test:
    name: Run eslint and test
    runs-on: ubuntu-latest
    strategy:
      matrix:
        node-version: [ 14.x ]
    steps:
      - uses: actions/checkout@v2
      - name: Use Node.js ${{ matrix.node-version }}
        uses: actions/setup-node@v1
        with:
          node-version: ${{ matrix.node-version }}
      - name: Cache Node.js modules
        uses: actions/cache@v2
        with:
          path: ~/.npm
          key: ${{ runner.OS }}-node-${{ matrix.node-version }}-${{ hashFiles('**/package-lock.json') }}
          restore-keys: |
            ${{ runner.OS }}-node-${{ matrix.node-version }}
            ${{ runner.OS }}-node-
            ${{ runner.OS }}-
      - run: npm ci
      - run: npm run eslint
      - run: npm run build --if-present
      - run: npm run test-unit
<<<<<<< HEAD
      -name: Start Streamr Docker Stack
=======
      - name: Start Streamr Docker Stack
>>>>>>> fc6dc399
        uses: streamr-dev/streamr-docker-dev-action@v1.0.0-alpha.3
        with:
          services-to-start: "engine-and-editor cassandra nginx"
      - run: npm run test-integration
        env:
          CI: true
          LOG_LEVEL: warn

  docker:
    needs: [test]
    name: Build, test, and publish Docker images
    runs-on: ubuntu-latest

    # run job only for master and tags
    if: github.ref == 'refs/heads/master' || startsWith(github.ref, 'refs/tags/')
    steps:
      - uses: actions/checkout@v2
      - run: docker build -t $OWNER/$IMAGE_NAME:taggit .
      - run: bash .ci_scripts/smoke_test.sh
      - uses: docker/login-action@v1
        with:
          username: ${{ secrets.DOCKER_USER }}
          password: ${{ secrets.DOCKER_TOKEN }}
      - name: Push streamr/broker-node:dev
        run: bash .ci_scripts/deploy_docker.sh dev
      - name: Push streamr/broker-node:latest and streamr/broker-node:${GITHUB_REF/refs\/tags\//}
        run: bash .ci_scripts/deploy_docker.sh production ${GITHUB_REF/refs\/tags\//}
        if: startsWith(github.ref, 'refs/tags/') && github.event_name != 'schedule'
    env:
      OWNER: streamr
      IMAGE_NAME: broker-node

  publish:
    needs: [test]
    name: Publishing master using Node 14
    runs-on: ubuntu-latest

    # run job only for tags and skip for cron
    if: startsWith(github.ref, 'refs/tags/') && github.event_name != 'schedule'
    steps:
      - name: Get the release version
        id: get_version
        run: echo ::set-output name=VERSION::${GITHUB_REF/refs\/tags\//}

      - uses: actions/checkout@v2
      - uses: actions/setup-node@v1
        with:
          node-version: 14
          registry-url: https://registry.npmjs.org/

      - name: Cache Node.js modules
        uses: actions/cache@v2
        with:
          path: ~/.npm
          key: ${{ runner.OS }}-node-${{ matrix.node-version }}-${{ hashFiles('**/package-lock.json') }}
          restore-keys: |
            ${{ runner.OS }}-node-${{ matrix.node-version }}
            ${{ runner.OS }}-node-
            ${{ runner.OS }}-

      - name: npm ci
        run: |
          npm ci
          npm run build --if-present

      - name: Publish beta ${{ steps.get_version.outputs.VERSION }}
        # if tag includes beta keyword
        if: contains(steps.get_version.outputs.VERSION, 'beta') == true
        run: npm publish --tag beta
        env:
          NODE_AUTH_TOKEN: ${{ secrets.NPM_TOKEN }}

      - name: Publish latest ${{ steps.get_version.outputs.VERSION }}
        # if tag doesn't include beta keyword
        if: contains(steps.get_version.outputs.VERSION, 'beta') == false
        run: npm publish
        env:
          NODE_AUTH_TOKEN: ${{ secrets.NPM_TOKEN }}<|MERGE_RESOLUTION|>--- conflicted
+++ resolved
@@ -28,11 +28,7 @@
       - run: npm run eslint
       - run: npm run build --if-present
       - run: npm run test-unit
-<<<<<<< HEAD
-      -name: Start Streamr Docker Stack
-=======
       - name: Start Streamr Docker Stack
->>>>>>> fc6dc399
         uses: streamr-dev/streamr-docker-dev-action@v1.0.0-alpha.3
         with:
           services-to-start: "engine-and-editor cassandra nginx"
