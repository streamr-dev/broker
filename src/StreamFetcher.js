--- conflicted
+++ resolved
@@ -1,11 +1,7 @@
 const fetch = require('node-fetch')
 const memoize = require('memoizee')
-<<<<<<< HEAD
 const debug = require('debug')('streamr:StreamFetcher')
-=======
-const debug = require('debug')('StreamFetcher')
 const AuthorizationHeaderUtil = require('./utils/AuthorizationHeaderUtil')
->>>>>>> 6be7bf8a
 const HttpError = require('./errors/HttpError')
 
 const MAX_AGE = 15 * 60 * 1000 // 15 minutes
@@ -39,16 +35,11 @@
             headers,
         }).then((response) => {
             if (response.status !== 200) {
-<<<<<<< HEAD
-                debug('fetch: failed for stream "%s" and key "%s" with status code "%d"', streamId, authKey, response.status)
-                this.fetch.delete(streamId, authKey) // clear cache result
-=======
                 debug(
                     'fetch failed with status %d for streamId %s key %s sessionToken %s : %o',
                     response.status, streamId, authKey, sessionToken, response.text(),
                 )
                 this.fetch.delete(streamId, authKey, sessionToken) // clear cache result
->>>>>>> 6be7bf8a
                 throw new HttpError(response.status)
             } else {
                 return response.json()
@@ -75,16 +66,11 @@
         }).then((response) => {
             if (response.status !== 200) {
                 return response.text().then((errorMsg) => {
-<<<<<<< HEAD
-                    debug('checkPermission: failed for stream "%s", key "%s", operation "%s" with status code "%d" and response "%s"', streamId, authKey, operation, response.status, errorMsg)
-                    this.checkPermission.delete(streamId, authKey, operation) // clear cache result
-=======
                     debug(
                         'checkPermission failed with status %d for streamId %s key %s sessionToken %s operation %s: %s',
                         response.status, streamId, authKey, sessionToken, operation, errorMsg,
                     )
                     this.checkPermission.delete(streamId, authKey, sessionToken, operation) // clear cache result
->>>>>>> 6be7bf8a
                     throw new HttpError(response.status)
                 })
             }
@@ -97,14 +83,10 @@
                 }
 
                 // Permission was not found
-<<<<<<< HEAD
-                debug('checkPermission: failed for stream "%s", key "%s", operation "%s". Permission not found in "%o"', streamId, authKey, operation, permissions)
-=======
                 debug(
                     'checkPermission failed for streamId %s key %s sessionToken %s operation %s. permissions were: %o',
                     streamId, authKey, sessionToken, operation, permissions,
                 )
->>>>>>> 6be7bf8a
                 throw new HttpError(403)
             })
         })
