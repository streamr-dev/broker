--- conflicted
+++ resolved
@@ -7,28 +7,9 @@
 
 export const router = (cassandraStorage: Storage) => {
     const router = express.Router()
-<<<<<<< HEAD
-    let handler
-    if (!cassandraStorage) {
-        handler = async (req: Request, res: Response) => {
-            return res.status(501).send('Not a storage node.')
-        }
-    } else {
-        handler = async (req: Request, res: Response) => {
-            const streamId = req.params.id
-            const partition = parseIntIfExists(req.params.partition) || 0
-
-            const out = {
-                totalBytes: await cassandraStorage.getTotalBytesInStream(streamId, partition),
-                totalMessages: await cassandraStorage.getNumberOfMessagesInStream(streamId, partition),
-                firstMessage: await cassandraStorage.getFirstMessageTimestampInStream(streamId, partition),
-                lastMessage: await cassandraStorage.getLastMessageTimestampInStream(streamId, partition)
-            }
-=======
     const handler = async (req: Request, res: Response) => {
         const streamId = req.params.id
-        const partition = req.params.partition || 0
->>>>>>> 51f50567
+        const partition = parseIntIfExists(req.params.partition) || 0
 
         const out = {
             totalBytes: await cassandraStorage.getTotalBytesInStream(streamId, partition),
