const express = require('express')
const bodyParser = require('body-parser')
const { Protocol } = require('streamr-network')

const { StreamMessage, MessageID, MessageRef } = Protocol.MessageLayer
const { InvalidJsonError, ValidationError } = Protocol.Errors

const FailedToPublishError = require('../errors/FailedToPublishError')
const partition = require('../partition')

const authenticationMiddleware = require('./RequestAuthenticatorMiddleware')

function parsePositiveInteger(n) {
    const parsed = parseInt(n)
    if (!Number.isInteger(parsed) || parsed < 0) {
        throw new Error(`${n} is not a valid positive integer`)
    }
    return parsed
}

function parseTimestamp(millisOrString) {
    if (typeof millisOrString === 'number') {
        return millisOrString
    }
    if (typeof millisOrString === 'string') {
        // Try if this string represents a number
        const timestamp = Number(millisOrString) || Date.parse(millisOrString)
        if (Number.isNaN(timestamp)) {
            throw new Error(`Invalid timestamp: ${millisOrString}`)
        } else {
            return timestamp
        }
    } else {
        throw new Error(`Invalid timestamp: ${millisOrString}`)
    }
}

/**
 * Endpoint for POSTing data to streams
 */
module.exports = (streamFetcher, publisher, partitionFn = partition) => {
    if (!streamFetcher) {
        throw new Error('No StreamFetcher given! Must use: new StreamrDataApi(streamrUrl)')
    }
    if (!publisher) {
        throw new Error('Publisher not given!')
    }

    const router = express.Router()

    router.post(
        '/streams/:id/data',
        // Disable automatic body parsing and increase body size limit (body becomes available as Buffer)
        bodyParser.raw({
            limit: '1024kb',
            type() { return true },
        }),
        // Check write permission using middleware, writes req.stream
        authenticationMiddleware(streamFetcher, 'stream_publish'),
        // Produce request handler
        async (req, res) => {
            // Validate body
            if (!req.body || !req.body.length) {
                res.status(400).send({
                    error: 'No request body or invalid request body.',
                })
                return
            }

            // Read timestamp if given
            let timestamp
            let sequenceNumber
            let previousMessageRef = null
            let signatureType

            try {
                timestamp = req.query.ts ? parseTimestamp(req.query.ts) : Date.now()
                sequenceNumber = req.query.seq ? parsePositiveInteger(req.query.seq) : 0
                if (req.query.prev_ts) {
                    const previousSequenceNumber = req.query.prev_seq ? parsePositiveInteger(req.query.prev_seq) : 0
                    previousMessageRef = new MessageRef(parsePositiveInteger(req.query.prev_ts), previousSequenceNumber)
                }
                signatureType = req.query.signatureType ? parsePositiveInteger(req.query.signatureType) : 0
            } catch (err) {
                res.status(400).send({
                    error: err.message
                })
                return
            }

            // req.stream is written by authentication middleware
            try {
                const streamMessage = new StreamMessage({
                    messageId: new MessageID(
                        req.stream.id,
                        partitionFn(req.stream.partitions, req.query.pkey),
                        timestamp,
                        sequenceNumber, // sequenceNumber
                        req.query.address || '', // publisherId
                        req.query.msgChainId || '',
                    ),
<<<<<<< HEAD
                    prevMsgRef: previousMessageRef,
                    content: req.body.toString(),
                    signatureType,
                    signature: req.query.signature || null,
                })

                await publisher.validateAndPublish(streamMessage)
                res.status(200)
                    .send(/* empty success response */)
            } catch (err) {
                if (err instanceof InvalidJsonError || err instanceof ValidationError) {
=======
                )
                res.status(200).send(/* empty success response */)
            } catch (err) {
                if (err instanceof InvalidJsonError || err instanceof FailedToPublishError) {
>>>>>>> 9d02ea6c
                    res.status(400).send({
                        error: err.message,
                    })
                } else {
                    console.error(err)
                }
            }
        },
    )

    return router
}<|MERGE_RESOLUTION|>--- conflicted
+++ resolved
@@ -99,7 +99,6 @@
                         req.query.address || '', // publisherId
                         req.query.msgChainId || '',
                     ),
-<<<<<<< HEAD
                     prevMsgRef: previousMessageRef,
                     content: req.body.toString(),
                     signatureType,
@@ -107,16 +106,11 @@
                 })
 
                 await publisher.validateAndPublish(streamMessage)
-                res.status(200)
-                    .send(/* empty success response */)
-            } catch (err) {
-                if (err instanceof InvalidJsonError || err instanceof ValidationError) {
-=======
-                )
                 res.status(200).send(/* empty success response */)
             } catch (err) {
-                if (err instanceof InvalidJsonError || err instanceof FailedToPublishError) {
->>>>>>> 9d02ea6c
+                if (err instanceof InvalidJsonError ||
+                    err instanceof ValidationError ||
+                    err instanceof FailedToPublishError) {
                     res.status(400).send({
                         error: err.message,
                     })
