--- conflicted
+++ resolved
@@ -3,13 +3,8 @@
 import https, { Server as HttpsServer } from 'https'
 import { AddressInfo } from 'net'
 import cors from 'cors'
-<<<<<<< HEAD
-import express, { Request, Response } from 'express'
-import getLogger from '../helpers/logger'
-=======
 import express from 'express'
 import { getLogger } from '../helpers/logger'
->>>>>>> 7d98ee88
 import { router as dataQueryEndpoints } from './DataQueryEndpoints'
 import { router as dataProduceEndpoints } from './DataProduceEndpoints'
 import { router as volumeEndpoint } from './VolumeEndpoint'
