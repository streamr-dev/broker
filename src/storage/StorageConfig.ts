<<<<<<< HEAD
import fetch from 'node-fetch';
import { NetworkNode } from 'streamr-network';
import { Logger } from 'streamr-network'
import { StreamPart } from '../types';
=======
import fetch from 'node-fetch'
import { NetworkNode } from 'streamr-network'
import { getLogger } from '../helpers/logger'
import { StreamPart } from '../types'
>>>>>>> 064737c5

const logger = new Logger(module)

type StreamKey = string

export interface StorageConfigListener {
    onStreamAdded: (streamPart: StreamPart) => void
    onStreamRemoved: (streamPart: StreamPart) => void
}

/*
 * Connects to Core API and queries the configuration there.
 * Refreshes the config at regular intervals.
 */
const getStreamFromKey = (key: StreamKey): StreamPart => {
    const [id, partitionStr] = key.split('::')
    return {
        id,
        partition: Number(partitionStr)
    }
}

const getKeyFromStream = (streamId: string, streamPartition: number): StreamKey => {
    return `${streamId}::${streamPartition}`
}

const getKeysFromStream = (streamId: string, partitions: number) => {
    const keys = new Set<StreamKey>()
    for (let i = 0; i < partitions; i++) {
        keys.add(getKeyFromStream(streamId, i))
    }
    return keys
}

export class StorageConfig {

    static ASSIGNMENT_EVENT_STREAM_ID_SUFFIX = '/storage-node-assignments'

    streamKeys: Set<StreamKey>
    listeners: StorageConfigListener[]
    nodeId: string
    apiUrl: string
    private _poller!: ReturnType<typeof setTimeout>
    private _stopPoller: boolean

    // use createInstance method instead: it fetches the up-to-date config from API
    constructor(nodeId: string, apiUrl: string) {
        this.streamKeys = new Set<StreamKey>()
        this.listeners = []
        this.nodeId = nodeId
        this.apiUrl = apiUrl
        this._stopPoller = false
    }

    static async createInstance(nodeId: string, apiUrl: string, pollInterval: number): Promise<StorageConfig> {
        const instance = new StorageConfig(nodeId, apiUrl)
        // eslint-disable-next-line no-underscore-dangle
        if (pollInterval !== 0) {
            await instance._poll(pollInterval)
        }
        return instance
    }

    private async _poll(pollInterval: number): Promise<void> {
        if (this._stopPoller) { return }

        try {
            await this.refresh()
        } catch (err) {
            logger.warn(`Unable to refresh storage config: ${err}`)
        }

        if (this._stopPoller) { return }

        clearTimeout(this._poller)
        // eslint-disable-next-line require-atomic-updates
        this._poller = setTimeout(() => this._poll(pollInterval), pollInterval)
    }

    hasStream(stream: StreamPart): boolean {
        const key = getKeyFromStream(stream.id, stream.partition)
        return this.streamKeys.has(key)
    }

    getStreams(): StreamPart[] {
        return Array.from(this.streamKeys).map((key) => getStreamFromKey(key))
    }

    addChangeListener(listener: StorageConfigListener): void {
        this.listeners.push(listener)
    }

    async refresh(): Promise<void> {
        const res = await fetch(`${this.apiUrl}/storageNodes/${this.nodeId}/streams`)
        const json = await res.json()
        const streamKeys = new Set<StreamKey>(json.flatMap((stream: { id: string, partitions: number }) => ([
            ...getKeysFromStream(stream.id, stream.partitions)
        ])))
        this._setStreams(streamKeys)
    }

    private _setStreams(newKeys: Set<StreamKey>): void {
        const oldKeys = this.streamKeys
        const added = new Set([...newKeys].filter((x) => !oldKeys.has(x)))
        const removed = new Set([...oldKeys].filter((x) => !newKeys.has(x)))

        if (added.size > 0) {
            this._addStreams(added)
        }

        if (removed.size > 0) {
            this._removeStreams(removed)
        }
    }

    private _addStreams(streamKeys: Set<StreamKey>): void {
        logger.info('Add %d streams to storage config: %s', streamKeys.size, Array.from(streamKeys).join(','))
        this.streamKeys = new Set([...this.streamKeys, ...streamKeys])
        this.listeners.forEach((listener) => {
            streamKeys.forEach((key: StreamKey) => listener.onStreamAdded(getStreamFromKey(key)))
        })
    }

    private _removeStreams(streamKeys: Set<StreamKey>): void {
        logger.info('Remove %d streams from storage config: %s', streamKeys.size, Array.from(streamKeys).join(','))
        this.streamKeys = new Set([...this.streamKeys].filter((x) => !streamKeys.has(x)))
        this.listeners.forEach((listener) => {
            streamKeys.forEach((key: StreamKey) => listener.onStreamRemoved(getStreamFromKey(key)))
        })
    }

    startAssignmentEventListener(streamrAddress: string, networkNode: NetworkNode): void {
        const assignmentStreamId = streamrAddress + StorageConfig.ASSIGNMENT_EVENT_STREAM_ID_SUFFIX
        networkNode.addMessageListener((msg) => {
            if (msg.messageId.streamId === assignmentStreamId) {
                const content = msg.getParsedContent()
                const keys = new Set(getKeysFromStream(content.stream.id, content.stream.partitions))
                if (content.event === 'STREAM_ADDED') {
                    this._addStreams(keys)
                } else if (content.event === 'STREAM_REMOVED') {
                    this._removeStreams(keys)
                }
            }
        })
        networkNode.subscribe(assignmentStreamId, 0)
    }

    cleanup(): void {
        this._stopPoller = true
        clearTimeout(this._poller)
    }
}<|MERGE_RESOLUTION|>--- conflicted
+++ resolved
@@ -1,14 +1,6 @@
-<<<<<<< HEAD
-import fetch from 'node-fetch';
-import { NetworkNode } from 'streamr-network';
-import { Logger } from 'streamr-network'
-import { StreamPart } from '../types';
-=======
 import fetch from 'node-fetch'
-import { NetworkNode } from 'streamr-network'
-import { getLogger } from '../helpers/logger'
+import { NetworkNode, Logger } from 'streamr-network'
 import { StreamPart } from '../types'
->>>>>>> 064737c5
 
 const logger = new Logger(module)
 
