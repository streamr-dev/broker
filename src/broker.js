--- conflicted
+++ resolved
@@ -36,7 +36,12 @@
     }
     const brokerAddress = wallet.address
 
-    const storageConfig = config.network.isStorageNode ? await StorageConfig.createInstance(brokerAddress, config.streamrUrl + '/api/v1', (config.storageConfig && config.storageConfig.refreshInterval)) : null
+    const createStorageConfig = async () => {
+        const pollInterval = (config.storageConfig && config.storageConfig.refreshInterval) || 10 * 60 * 1000
+        return StorageConfig.createInstance(brokerAddress, config.streamrUrl + '/api/v1', pollInterval)
+    }
+
+    const storageConfig = config.network.isStorageNode ? await createStorageConfig() : null
 
     let cassandraStorage
     // Start cassandra storage
@@ -70,13 +75,6 @@
     } else {
         trackers = config.network.trackers
     }
-
-    const createStorageConfig = async () => {
-        const pollInterval = (config.storageConfig && config.storageConfig.refreshInterval) || 10 * 60 * 1000
-        return StorageConfig.createInstance(brokerAddress, config.streamrUrl + '/api/v1', pollInterval)
-    }
-
-    const storageConfig = config.network.isStorageNode ? await createStorageConfig() : undefined
 
     // Start network node
     const startFn = config.network.isStorageNode ? startStorageNode : startNetworkNode
@@ -234,11 +232,7 @@
             ...closeAdapterFns.map((close) => close()),
             ...storages.map((storage) => storage.close()),
             volumeLogger.close(),
-<<<<<<< HEAD
             (storageConfig !== null) ? storageConfig.cleanup() : undefined
-=======
-            (storageConfig !== undefined) ? storageConfig.cleanup() : undefined
->>>>>>> 3f9a8cd8
         ])
     }
 }
