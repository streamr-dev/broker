const { startNetworkNode, startStorageNode, Protocol, MetricsContext } = require('streamr-network')
const pino = require('pino')
const StreamrClient = require('streamr-client')
const publicIp = require('public-ip')
const Sentry = require('@sentry/node')
const ethers = require('ethers')

const CURRENT_VERSION = require('../package.json').version

const logger = require('./helpers/logger')('streamr:broker')
const StreamFetcher = require('./StreamFetcher')
const { startCassandraStorage } = require('./storage/Storage')
const Publisher = require('./Publisher')
const VolumeLogger = require('./VolumeLogger')
const SubscriptionManager = require('./SubscriptionManager')
const MissingConfigError = require('./errors/MissingConfigError')
const adapterRegistry = require('./adapterRegistry')
const validateConfig = require('./helpers/validateConfig')
const StorageConfig = require('./storage/StorageConfig')

const { Utils } = Protocol

module.exports = async (config) => {
    validateConfig(config)

    logger.info(`Starting broker version ${CURRENT_VERSION}`)

    const networkNodeName = config.network.name
    const metricsContext = new MetricsContext(networkNodeName)
    const storages = []

    // Ethereum wallet retrieval
    const wallet = new ethers.Wallet(config.ethereumPrivateKey)
    if (!wallet) {
        throw new Error('Could not resolve Ethereum address from given config.ethereumPrivateKey')
    }
    const brokerAddress = wallet.address

    const createStorageConfig = async () => {
        const pollInterval = (config.storageConfig && config.storageConfig.refreshInterval) || 10 * 60 * 1000
        return StorageConfig.createInstance(brokerAddress, config.streamrUrl + '/api/v1', pollInterval)
    }

    const storageConfig = config.network.isStorageNode ? await createStorageConfig() : null

    let cassandraStorage
    // Start cassandra storage
    if (config.cassandra) {
        logger.info(`Starting Cassandra with hosts ${config.cassandra.hosts} and keyspace ${config.cassandra.keyspace}`)
        cassandraStorage = await startCassandraStorage({
            contactPoints: [...config.cassandra.hosts],
            localDataCenter: config.cassandra.datacenter,
            keyspace: config.cassandra.keyspace,
            username: config.cassandra.username,
            password: config.cassandra.password,
            opts: {
                useTtl: !config.network.isStorageNode
            },
            storageConfig
        })
        cassandraStorage.enableMetrics(metricsContext)
        storages.push(cassandraStorage)
    } else {
        logger.info('Cassandra disabled')
    }

    // Form tracker list
    let trackers
    if (config.network.trackers.registryAddress) {
        const registry = await Protocol.Utils.getTrackerRegistryFromContract({
            contractAddress: config.network.trackers.registryAddress,
            jsonRpcProvider: config.network.trackers.jsonRpcProvider
        })
        trackers = registry.getAllTrackers().map((record) => record.ws)
    } else {
        trackers = config.network.trackers
    }

    const createStorageConfig = async () => {
        const pollInterval = (config.storageConfig && config.storageConfig.refreshInterval) || 10 * 60 * 1000
        return StorageConfig.createInstance(brokerAddress, config.streamrUrl + '/api/v1', pollInterval)
    }

    const storageConfig = config.network.isStorageNode ? await createStorageConfig() : undefined

    // Start network node
    const startFn = config.network.isStorageNode ? startStorageNode : startNetworkNode
    const advertisedWsUrl = config.network.advertisedWsUrl !== 'auto'
        ? config.network.advertisedWsUrl
        : await publicIp.v4().then((ip) => `ws://${ip}:${config.network.port}`)
    const networkNode = await startFn({
        host: config.network.hostname,
        port: config.network.port,
        id: brokerAddress,
        name: networkNodeName,
        trackers,
        storages,
        storageConfig,
        advertisedWsUrl,
        location: config.network.location,
        metricsContext
    })
    networkNode.start()

    if ((storageConfig !== null) && (config.streamrAddress !== null)) {
        storageConfig.startAssignmentEventListener(config.streamrAddress, networkNode)
    }

    // Set up sentry logging
    if (config.reporting.sentry) {
        logger.info('Starting Sentry with dns: %s', config.reporting.sentry)
        Sentry.init({
            dsn: config.reporting.sentry,
            integrations: [
                new Sentry.Integrations.Console({
                    levels: ['error']
                })
            ],
            environment: config.network.hostname,
            maxBreadcrumbs: 50,
            attachStacktrace: true,

        })

        Sentry.configureScope((scope) => {
            scope.setUser({
                id: networkNodeName
            })
        })
    }

    // Set up reporting to Streamr stream
    let client

    const streamIds = {
        metricsStreamId: null,
        secStreamId: null,
        minStreamId: null,
        hourStreamId: null,
        dayStreamId: null
    }
    if (config.reporting.streamr || (config.reporting.perNodeMetrics && config.reporting.perNodeMetrics.enabled)) {
        client = new StreamrClient({
            auth: {
                privateKey: config.ethereumPrivateKey,
            },
            url: config.reporting.perNodeMetrics ? (config.reporting.perNodeMetrics.wsUrl || undefined) : undefined,
            restUrl: config.reporting.perNodeMetrics ? (config.reporting.perNodeMetrics.httpUrl || undefined) : undefined
        })

        const createMetricsStream = async (path) => {
            const metricsStream = await client.getOrCreateStream({
                name: `Metrics ${path} for broker ${brokerAddress}`,
                id: brokerAddress + path
            })

            await metricsStream.grantPermission('stream_get', null)
            await metricsStream.grantPermission('stream_subscribe', null)
            return metricsStream.id
        }

        if (config.reporting.streamr && config.reporting.streamr.streamId) {
            const { streamId } = config.reporting.streamr

            // await createMetricsStream(streamId)
            streamIds.metricsStreamId = streamId

            logger.info(`Starting StreamrClient reporting with streamId: ${streamId}`)
        } else {
            logger.info('StreamrClient reporting disabled')
        }

        if (config.reporting.perNodeMetrics && config.reporting.perNodeMetrics.enabled) {
            // streamIds.secStreamId = await createMetricsStream('/streamr/node/metrics/sec')
            // streamIds.minStreamId = await createMetricsStream('/streamr/node/metrics/min')
            // streamIds.hourStreamId = await createMetricsStream('/streamr/node/metrics/hour')
            // streamIds.dayStreamId = await createMetricsStream('/streamr/node/metrics/day')
            logger.info('Starting perNodeMetrics -- Not implemented yet')
        } else {
            logger.info('perNodeMetrics reporting disabled')
        }
    } else {
        logger.info('StreamrClient and perNodeMetrics disabled')
    }

    const volumeLogger = new VolumeLogger(
        config.reporting.intervalInSeconds,
        metricsContext,
        client,
        streamIds
    )

    // Validator only needs public information, so use unauthenticated client for that
    const unauthenticatedClient = new StreamrClient({
        restUrl: config.streamrUrl + '/api/v1',
    })
    const streamMessageValidator = new Utils.CachingStreamMessageValidator({
        getStream: (sId) => unauthenticatedClient.getStreamValidationInfo(sId),
        isPublisher: (address, sId) => unauthenticatedClient.isStreamPublisher(sId, address),
        isSubscriber: (address, sId) => unauthenticatedClient.isStreamSubscriber(sId, address),
    })
    const streamFetcher = new StreamFetcher(config.streamrUrl)
    const publisher = new Publisher(networkNode, streamMessageValidator, metricsContext)
    const subscriptionManager = new SubscriptionManager(networkNode)

    // Start up adapters one-by-one, storing their close functions for further use
    const closeAdapterFns = config.adapters.map(({ name, ...adapterConfig }, index) => {
        try {
            return adapterRegistry.startAdapter(name, adapterConfig, {
                networkNode,
                publisher,
                streamFetcher,
                metricsContext,
                subscriptionManager,
                cassandraStorage
            })
        } catch (e) {
            if (e instanceof MissingConfigError) {
                throw new MissingConfigError(`adapters[${index}].${e.config}`)
            }
            logger.error(`Error thrown while starting adapter ${name}: ${e}`)
            logger.error(e.stack)
            return () => {}
        }
    })

    logger.info(`Network node '${networkNodeName}' running on ${config.network.hostname}:${config.network.port}`)
    logger.info(`Ethereum address ${brokerAddress}`)
    logger.info(`Configured with trackers: ${trackers.join(', ')}`)
    logger.info(`Configured with Streamr: ${config.streamrUrl}`)
    logger.info(`Adapters: ${JSON.stringify(config.adapters.map((a) => a.name))}`)
    if (config.cassandra) {
        logger.info(`Configured with Cassandra: hosts=${config.cassandra.hosts} and keyspace=${config.cassandra.keyspace}`)
    }
    if (advertisedWsUrl) {
        logger.info(`Advertising to tracker WS url: ${advertisedWsUrl}`)
    }

    return {
        getNeighbors: () => networkNode.getNeighbors(),
        getStreams: () => networkNode.getStreams(),
        refreshStorageConfig: () => storageConfig.refresh(),
        close: () => Promise.all([
            networkNode.stop(),
            ...closeAdapterFns.map((close) => close()),
            ...storages.map((storage) => storage.close()),
            volumeLogger.close(),
<<<<<<< HEAD
            (storageConfig !== null) ? storageConfig.cleanup() : undefined
=======
            (storageConfig !== undefined) ? storageConfig.cleanup() : undefined
>>>>>>> 10b04800
        ])
    }
}

process.on('uncaughtException', pino.final(logger, (err, finalLogger) => {
    finalLogger.error(err, 'uncaughtException')
    process.exit(1)
}))

process.on('unhandledRejection', pino.final(logger, (err, finalLogger) => {
    finalLogger.error(err, 'unhandledRejection')
    process.exit(1)
}))<|MERGE_RESOLUTION|>--- conflicted
+++ resolved
@@ -245,11 +245,7 @@
             ...closeAdapterFns.map((close) => close()),
             ...storages.map((storage) => storage.close()),
             volumeLogger.close(),
-<<<<<<< HEAD
             (storageConfig !== null) ? storageConfig.cleanup() : undefined
-=======
-            (storageConfig !== undefined) ? storageConfig.cleanup() : undefined
->>>>>>> 10b04800
         ])
     }
 }
