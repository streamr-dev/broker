--- conflicted
+++ resolved
@@ -111,22 +111,6 @@
     // Set up reporting to Streamr stream
     let client
 
-<<<<<<< HEAD
-        client = new StreamrClient({
-            auth: {
-                apiKey
-            },
-            autoConnect: false
-        })
-    } else {
-        logger.info('StreamrClient reporting disabled')
-    }
-
-    let volumeLogger
-    if (config.reporting.perNodeMetrics && config.reporting.perNodeMetrics.enabled) {
-        // set up stream-specific reporting metrics
-        logger.info('PerStreamMetrics reporting enabled')
-=======
     const streamIds = {
         metricsStreamId: null,
         secStreamId: null,
@@ -135,7 +119,6 @@
         dayStreamId: null
     }
     if (config.reporting.streamr || (config.reporting.perNodeMetrics && config.reporting.perNodeMetrics.enabled)) {
->>>>>>> 6995019c
         client = new StreamrClient({
             auth: {
                 privateKey: config.ethereumPrivateKey,
@@ -144,51 +127,6 @@
             restUrl: config.reporting.perNodeMetrics ? (config.reporting.perNodeMetrics.httpUrl || null) : null
         })
 
-<<<<<<< HEAD
-        const createMetricsStream = async (sufix) => {
-            // getOrCreateStream fails miserably
-            const metricsStream = await client.getOrCreateStream({
-                name: brokerAddress,
-                id: brokerAddress + '/streamr/node/metrics/' + sufix
-            })
-
-            await metricsStream.grantPermission('stream_get', null)
-            await metricsStream.grantPermission('stream_subscribe', null)
-            return metricsStream.id
-        }
-
-        const metricsStreamId = streamId
-        const secStreamId = await createMetricsStream('sec')
-        const minStreamId = await createMetricsStream('min')
-        const hourStreamId = await createMetricsStream('hour')
-        const dayStreamId = await createMetricsStream('day')
-
-        // Initialize common utilities
-        volumeLogger = new VolumeLogger(
-            1,
-            metricsContext,
-            client,
-            {
-                metricsStreamId,
-                secStreamId,
-                minStreamId,
-                hourStreamId,
-                dayStreamId
-            }
-        )
-
-        logger.info('volumeLogger created')
-    } else {
-        logger.info('PerStreamMetrics reporting disabled')
-        volumeLogger = new VolumeLogger(
-            config.reporting.intervalInSeconds,
-            metricsContext,
-            client,
-            {
-                metricsStreamId: streamId
-            }
-        )
-=======
         const createMetricsStream = async (path) => {
             const metricsStream = await client.getOrCreateStream({
                 name: `Metrics ${path} for broker ${brokerAddress}`,
@@ -203,7 +141,6 @@
         if (config.reporting.streamr && config.reporting.streamr.streamId) {
             const { streamId } = config.reporting.streamr
 
-            // await createMetricsStream(streamId)
             streamIds.metricsStreamId = streamId
 
             logger.info(`Starting StreamrClient reporting with streamId: ${streamId}`)
@@ -212,17 +149,16 @@
         }
 
         if (config.reporting.perNodeMetrics && config.reporting.perNodeMetrics.enabled) {
-            // streamIds.secStreamId = await createMetricsStream('/streamr/node/metrics/sec')
-            // streamIds.minStreamId = await createMetricsStream('/streamr/node/metrics/min')
-            // streamIds.hourStreamId = await createMetricsStream('/streamr/node/metrics/hour')
-            // streamIds.dayStreamId = await createMetricsStream('/streamr/node/metrics/day')
+            streamIds.secStreamId = await createMetricsStream('/streamr/node/metrics/sec')
+            streamIds.minStreamId = await createMetricsStream('/streamr/node/metrics/min')
+            streamIds.hourStreamId = await createMetricsStream('/streamr/node/metrics/hour')
+            streamIds.dayStreamId = await createMetricsStream('/streamr/node/metrics/day')
             logger.info('Starting perNodeMetrics -- Not implemented yet')
         } else {
             logger.info('perNodeMetrics reporting disabled')
         }
     } else {
         logger.info('StreamrClient and perNodeMetrics disabled')
->>>>>>> 6995019c
     }
 
     const volumeLogger = new VolumeLogger(
