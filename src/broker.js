const { startNetworkNode, startStorageNode, Protocol, MetricsContext } = require('streamr-network')
const pino = require('pino')
const StreamrClient = require('streamr-client')
const publicIp = require('public-ip')
const Sentry = require('@sentry/node')
const ethers = require('ethers')

const CURRENT_VERSION = require('../package.json').version

const logger = require('./helpers/logger')('streamr:broker')
const StreamFetcher = require('./StreamFetcher')
const { startCassandraStorage } = require('./storage/Storage')
const Publisher = require('./Publisher')
const VolumeLogger = require('./VolumeLogger')
const SubscriptionManager = require('./SubscriptionManager')
const MissingConfigError = require('./errors/MissingConfigError')
const adapterRegistry = require('./adapterRegistry')
const validateConfig = require('./helpers/validateConfig')
const StorageConfig = require('./storage/StorageConfig')

const { Utils } = Protocol

module.exports = async (config) => {
    validateConfig(config)

    logger.info(`Starting broker version ${CURRENT_VERSION}`)

    const networkNodeName = config.network.name
    const metricsContext = new MetricsContext(networkNodeName)
    const storages = []

    // Ethereum wallet retrieval
    const wallet = new ethers.Wallet(config.ethereumPrivateKey)
    if (!wallet) {
        throw new Error('Could not resolve Ethereum address from given config.ethereumPrivateKey')
    }
    const brokerAddress = wallet.address

    const createStorageConfig = async () => {
        const pollInterval = (config.storageConfig && config.storageConfig.refreshInterval) || 10 * 60 * 1000
        return StorageConfig.createInstance(brokerAddress, config.streamrUrl + '/api/v1', pollInterval)
    }

    const storageConfig = config.network.isStorageNode ? await createStorageConfig() : null

    let cassandraStorage
    // Start cassandra storage
    if (config.cassandra) {
        logger.info(`Starting Cassandra with hosts ${config.cassandra.hosts} and keyspace ${config.cassandra.keyspace}`)
        cassandraStorage = await startCassandraStorage({
            contactPoints: [...config.cassandra.hosts],
            localDataCenter: config.cassandra.datacenter,
            keyspace: config.cassandra.keyspace,
            username: config.cassandra.username,
            password: config.cassandra.password,
            opts: {
                useTtl: !config.network.isStorageNode
            },
            storageConfig
        })
        cassandraStorage.enableMetrics(metricsContext)
        storages.push(cassandraStorage)
    } else {
        logger.info('Cassandra disabled')
    }

    // Form tracker list
    let trackers
    if (config.network.trackers.registryAddress) {
        const registry = await Protocol.Utils.getTrackerRegistryFromContract({
            contractAddress: config.network.trackers.registryAddress,
            jsonRpcProvider: config.network.trackers.jsonRpcProvider
        })
        trackers = registry.getAllTrackers().map((record) => record.ws)
    } else {
        trackers = config.network.trackers
    }

    // Start network node
    const startFn = config.network.isStorageNode ? startStorageNode : startNetworkNode
    const advertisedWsUrl = config.network.advertisedWsUrl !== 'auto'
        ? config.network.advertisedWsUrl
        : await publicIp.v4().then((ip) => `ws://${ip}:${config.network.port}`)
    const networkNode = await startFn({
        host: config.network.hostname,
        port: config.network.port,
        id: brokerAddress,
        name: networkNodeName,
        trackers,
        storages,
        storageConfig,
        advertisedWsUrl,
        location: config.network.location,
        metricsContext
    })
    networkNode.start()

    if ((storageConfig !== null) && (config.streamrAddress !== null)) {
        storageConfig.startAssignmentEventListener(config.streamrAddress, networkNode)
    }

    // Set up sentry logging
    if (config.reporting.sentry) {
        logger.info('Starting Sentry with dns: %s', config.reporting.sentry)
        Sentry.init({
            dsn: config.reporting.sentry,
            integrations: [
                new Sentry.Integrations.Console({
                    levels: ['error']
                })
            ],
            environment: config.network.hostname,
            maxBreadcrumbs: 50,
            attachStacktrace: true,

        })

        Sentry.configureScope((scope) => {
            scope.setUser({
                id: networkNodeName
            })
        })
    }

    // Set up reporting to Streamr stream
    let client

    const streamIds = {
        metricsStreamId: null,
        secStreamId: null,
        minStreamId: null,
        hourStreamId: null,
        dayStreamId: null
    }
    if (config.reporting.streamr || (config.reporting.perNodeMetrics && config.reporting.perNodeMetrics.enabled)) {
        client = new StreamrClient({
            auth: {
                privateKey: config.ethereumPrivateKey,
            },
            url: config.reporting.perNodeMetrics ? (config.reporting.perNodeMetrics.wsUrl || undefined) : undefined,
            restUrl: config.reporting.perNodeMetrics ? (config.reporting.perNodeMetrics.httpUrl || undefined) : undefined
        })

        const createMetricsStream = async (path) => {
            const metricsStream = await client.getOrCreateStream({
                name: `Metrics ${path} for broker ${brokerAddress}`,
                id: brokerAddress + path
            })

            await metricsStream.grantPermission('stream_get', null)
            await metricsStream.grantPermission('stream_subscribe', null)
            return metricsStream.id
        }

        if (config.reporting.streamr && config.reporting.streamr.streamId) {
            const { streamId } = config.reporting.streamr

            // await createMetricsStream(streamId)
            streamIds.metricsStreamId = streamId

            logger.info(`Starting StreamrClient reporting with streamId: ${streamId}`)
        } else {
            logger.info('StreamrClient reporting disabled')
        }

        if (config.reporting.perNodeMetrics && config.reporting.perNodeMetrics.enabled) {
            // streamIds.secStreamId = await createMetricsStream('/streamr/node/metrics/sec')
            // streamIds.minStreamId = await createMetricsStream('/streamr/node/metrics/min')
            // streamIds.hourStreamId = await createMetricsStream('/streamr/node/metrics/hour')
            // streamIds.dayStreamId = await createMetricsStream('/streamr/node/metrics/day')
            logger.info('Starting perNodeMetrics -- Not implemented yet')
        } else {
            logger.info('perNodeMetrics reporting disabled')
        }
    } else {
        logger.info('StreamrClient and perNodeMetrics disabled')
    }

    const volumeLogger = new VolumeLogger(
        config.reporting.intervalInSeconds,
        metricsContext,
        client,
        streamIds
    )

    // Validator only needs public information, so use unauthenticated client for that
    const unauthenticatedClient = new StreamrClient({
        restUrl: config.streamrUrl + '/api/v1',
    })
    const streamMessageValidator = new Utils.CachingStreamMessageValidator({
        getStream: (sId) => unauthenticatedClient.getStreamValidationInfo(sId),
        isPublisher: (address, sId) => unauthenticatedClient.isStreamPublisher(sId, address),
        isSubscriber: (address, sId) => unauthenticatedClient.isStreamSubscriber(sId, address),
    })
    const streamFetcher = new StreamFetcher(config.streamrUrl)
    const subscriptionManager = new SubscriptionManager(networkNode)
    const publisher = new Publisher(networkNode, streamMessageValidator, subscriptionManager, metricsContext)

    // Start up adapters one-by-one, storing their close functions for further use
    const closeAdapterFns = config.adapters.map(({ name, ...adapterConfig }, index) => {
        try {
            return adapterRegistry.startAdapter(name, adapterConfig, {
                networkNode,
                publisher,
                streamFetcher,
                metricsContext,
                subscriptionManager,
                cassandraStorage,
                storageConfig
            })
        } catch (e) {
            if (e instanceof MissingConfigError) {
                throw new MissingConfigError(`adapters[${index}].${e.config}`)
            }
            logger.error(`Error thrown while starting adapter ${name}: ${e}`)
            logger.error(e.stack)
            return () => {}
        }
    })

    logger.info(`Network node '${networkNodeName}' running on ${config.network.hostname}:${config.network.port}`)
    logger.info(`Ethereum address ${brokerAddress}`)
    logger.info(`Configured with trackers: ${trackers.join(', ')}`)
    logger.info(`Configured with Streamr: ${config.streamrUrl}`)
    logger.info(`Adapters: ${JSON.stringify(config.adapters.map((a) => a.name))}`)
    if (config.cassandra) {
        logger.info(`Configured with Cassandra: hosts=${config.cassandra.hosts} and keyspace=${config.cassandra.keyspace}`)
    }
    if (advertisedWsUrl) {
        logger.info(`Advertising to tracker WS url: ${advertisedWsUrl}`)
    }

    return {
        getNeighbors: () => networkNode.getNeighbors(),
        getStreams: () => networkNode.getStreams(),
        close: () => Promise.all([
            networkNode.stop(),
            ...closeAdapterFns.map((close) => close()),
            ...storages.map((storage) => storage.close()),
            volumeLogger.close(),
<<<<<<< HEAD
            subscriptionManager.clear()
=======
            (storageConfig !== null) ? storageConfig.cleanup() : undefined
>>>>>>> 4887158f
        ])
    }
}

process.on('uncaughtException', pino.final(logger, (err, finalLogger) => {
    finalLogger.error(err, 'uncaughtException')
    process.exit(1)
}))

process.on('unhandledRejection', pino.final(logger, (err, finalLogger) => {
    finalLogger.error(err, 'unhandledRejection')
    process.exit(1)
}))<|MERGE_RESOLUTION|>--- conflicted
+++ resolved
@@ -238,11 +238,8 @@
             ...closeAdapterFns.map((close) => close()),
             ...storages.map((storage) => storage.close()),
             volumeLogger.close(),
-<<<<<<< HEAD
-            subscriptionManager.clear()
-=======
+            subscriptionManager.clear(),
             (storageConfig !== null) ? storageConfig.cleanup() : undefined
->>>>>>> 4887158f
         ])
     }
 }
