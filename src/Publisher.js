--- conflicted
+++ resolved
@@ -7,15 +7,7 @@
 }
 
 module.exports = class Publisher {
-<<<<<<< HEAD
-    constructor(networkNode, streamMessageValidator, volumeLogger = new VolumeLogger(0)) {
-        this.networkNode = networkNode
-        this.streamMessageValidator = streamMessageValidator
-        this.volumeLogger = volumeLogger
-
-=======
-    constructor(networkNode, streamMessageValidator, thresholdForFutureMessageSeconds, metricsContext) {
->>>>>>> 6c94b1d3
+    constructor(networkNode, streamMessageValidator, metricsContext) {
         if (!networkNode) {
             throw new Error('No networkNode defined!')
         }
@@ -27,23 +19,16 @@
         }
         this.networkNode = networkNode
         this.streamMessageValidator = streamMessageValidator
-        this.thresholdForFutureMessageSeconds = thresholdForFutureMessageSeconds
         this.metrics = metricsContext.create('broker/publisher')
             .addRecordedMetric('bytes')
             .addRecordedMetric('messages')
     }
 
     async validateAndPublish(streamMessage) {
-<<<<<<< HEAD
         if (isTimestampTooFarInTheFuture(streamMessage.getTimestamp())) {
             throw new FailedToPublishError(
                 streamMessage.getStreamId(),
                 `future timestamps are not allowed, max allowed +${THRESHOLD_FOR_FUTURE_MESSAGES_IN_MS} ms`
-=======
-        if (isTimestampTooFarInTheFuture(streamMessage.getTimestamp(), this.thresholdForFutureMessageSeconds)) {
-            throw new FailedToPublishError(
-                streamMessage.getStreamId(), `future timestamps are not allowed, max allowed +${this.thresholdForFutureMessageSeconds} seconds`
->>>>>>> 6c94b1d3
             )
         }
 
