<<<<<<< HEAD
const VolumeLogger = require('./VolumeLogger')

module.exports = class Publisher {
    constructor(networkNode, streamMessageValidator, volumeLogger = new VolumeLogger(0)) {
=======
const { StreamMessage } = require('streamr-client-protocol').MessageLayer

const { MessageNotSignedError, MessageNotEncryptedError } = require('./errors/MessageNotSignedError')
const FailedToPublishError = require('./errors/FailedToPublishError')
const { isTimestampTooFarInTheFuture } = require('./helpers/utils')
const VolumeLogger = require('./VolumeLogger')

module.exports = class Publisher {
    constructor(networkNode, thresholdForFutureMessageSeconds, volumeLogger = new VolumeLogger(0)) {
>>>>>>> 9d02ea6c
        this.networkNode = networkNode
        this.streamMessageValidator = streamMessageValidator
        this.volumeLogger = volumeLogger
<<<<<<< HEAD
=======
        this._thresholdForFutureMessageSeconds = thresholdForFutureMessageSeconds
    }
>>>>>>> 9d02ea6c

        if (!networkNode) {
            throw new Error('No networkNode defined!')
        }
        if (!streamMessageValidator) {
            throw new Error('No streamMessageValidator defined!')
        }
        if (!volumeLogger) {
            throw new Error('No volumeLogger defined!')
        }
    }

<<<<<<< HEAD
    async validateAndPublish(streamMessage) {
        // Only publish valid messages
        await this.streamMessageValidator.validate(streamMessage)
=======
        if (isTimestampTooFarInTheFuture(streamMessage.getTimestamp(), this._thresholdForFutureMessageSeconds)) {
            throw new FailedToPublishError(streamMessage.getStreamId(), `future timestamps are not allowed, max allowed +${this._thresholdForFutureMessageSeconds} seconds`)
        }

>>>>>>> 9d02ea6c
        this.volumeLogger.logInput(streamMessage.getContent().length)
        this.networkNode.publish(streamMessage)
    }
}<|MERGE_RESOLUTION|>--- conflicted
+++ resolved
@@ -1,27 +1,13 @@
-<<<<<<< HEAD
 const VolumeLogger = require('./VolumeLogger')
+const FailedToPublishError = require('./errors/FailedToPublishError')
+const { isTimestampTooFarInTheFuture } = require('./helpers/utils')
 
 module.exports = class Publisher {
-    constructor(networkNode, streamMessageValidator, volumeLogger = new VolumeLogger(0)) {
-=======
-const { StreamMessage } = require('streamr-client-protocol').MessageLayer
-
-const { MessageNotSignedError, MessageNotEncryptedError } = require('./errors/MessageNotSignedError')
-const FailedToPublishError = require('./errors/FailedToPublishError')
-const { isTimestampTooFarInTheFuture } = require('./helpers/utils')
-const VolumeLogger = require('./VolumeLogger')
-
-module.exports = class Publisher {
-    constructor(networkNode, thresholdForFutureMessageSeconds, volumeLogger = new VolumeLogger(0)) {
->>>>>>> 9d02ea6c
+    constructor(networkNode, streamMessageValidator, thresholdForFutureMessageSeconds, volumeLogger = new VolumeLogger(0)) {
         this.networkNode = networkNode
         this.streamMessageValidator = streamMessageValidator
         this.volumeLogger = volumeLogger
-<<<<<<< HEAD
-=======
         this._thresholdForFutureMessageSeconds = thresholdForFutureMessageSeconds
-    }
->>>>>>> 9d02ea6c
 
         if (!networkNode) {
             throw new Error('No networkNode defined!')
@@ -34,16 +20,13 @@
         }
     }
 
-<<<<<<< HEAD
     async validateAndPublish(streamMessage) {
-        // Only publish valid messages
-        await this.streamMessageValidator.validate(streamMessage)
-=======
         if (isTimestampTooFarInTheFuture(streamMessage.getTimestamp(), this._thresholdForFutureMessageSeconds)) {
             throw new FailedToPublishError(streamMessage.getStreamId(), `future timestamps are not allowed, max allowed +${this._thresholdForFutureMessageSeconds} seconds`)
         }
 
->>>>>>> 9d02ea6c
+        // Only publish valid messages
+        await this.streamMessageValidator.validate(streamMessage)
         this.volumeLogger.logInput(streamMessage.getContent().length)
         this.networkNode.publish(streamMessage)
     }
