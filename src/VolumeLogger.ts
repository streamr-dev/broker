--- conflicted
+++ resolved
@@ -2,13 +2,8 @@
 import io from '@pm2/io'
 import Gauge from '@pm2/io/build/main/utils/metrics/gauge'
 import { StreamrClient } from "streamr-client"
-<<<<<<< HEAD
 import { Logger } from 'streamr-network'
-import { Todo } from './types';
-=======
-import { getLogger } from './helpers/logger'
 import { Todo } from './types'
->>>>>>> 064737c5
 
 const logger = new Logger(module)
 
