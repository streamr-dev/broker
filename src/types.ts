<<<<<<< HEAD
export type Todo = any

export interface StreamPart {
    id: string
    partition: number
=======
import { MetricsContext, NetworkNode } from 'streamr-network';
import { Publisher } from './Publisher';
import { StreamFetcher } from './StreamFetcher';
import { SubscriptionManager } from './SubscriptionManager';

export type Todo = any

export interface BrokerUtils {
    networkNode: NetworkNode
    publisher: Publisher
    streamFetcher: StreamFetcher
    metricsContext: MetricsContext
    subscriptionManager: SubscriptionManager
    cassandraStorage?: Todo
    storageConfig?: Todo
>>>>>>> 11130224
}<|MERGE_RESOLUTION|>--- conflicted
+++ resolved
@@ -1,16 +1,14 @@
-<<<<<<< HEAD
+import { MetricsContext, NetworkNode } from 'streamr-network'
+import { Publisher } from './Publisher'
+import { StreamFetcher } from './StreamFetcher'
+import { SubscriptionManager } from './SubscriptionManager'
+
 export type Todo = any
 
 export interface StreamPart {
     id: string
     partition: number
-=======
-import { MetricsContext, NetworkNode } from 'streamr-network';
-import { Publisher } from './Publisher';
-import { StreamFetcher } from './StreamFetcher';
-import { SubscriptionManager } from './SubscriptionManager';
-
-export type Todo = any
+}
 
 export interface BrokerUtils {
     networkNode: NetworkNode
@@ -20,5 +18,4 @@
     subscriptionManager: SubscriptionManager
     cassandraStorage?: Todo
     storageConfig?: Todo
->>>>>>> 11130224
 }