const express = require('express')
const bodyParser = require('body-parser')
const { StreamMessage } = require('streamr-client-protocol').MessageLayer
const InvalidMessageContentError = require('../errors/InvalidMessageContentError')
const FailedToPublishError = require('../errors/FailedToPublishError')
const NotReadyError = require('../errors/NotReadyError')
const TimestampUtil = require('../utils/TimestampUtil')
const VolumeLogger = require('../utils/VolumeLogger')
const authenticationMiddleware = require('./RequestAuthenticatorMiddleware')

/**
 * Endpoint for POSTing data to streams
 */
module.exports = (streamFetcher, publisher, volumeLogger = new VolumeLogger(0)) => {
    if (!streamFetcher) {
        throw new Error('No StreamFetcher given! Must use: new StreamrDataApi(streamrUrl)')
    }
    if (!publisher) {
        throw new Error('Publisher not given!')
    }
    if (!volumeLogger) {
        throw new Error('VolumeLogger not given!')
    }

    const router = express.Router()
    this.volumeLogger = volumeLogger

    router.post(
        '/streams/:id/data',
        // Disable automatic body parsing and increase body size limit (body becomes available as Buffer)
        bodyParser.raw({
            limit: '1024kb',
            type() { return true },
        }),
        // Check write permission using middleware, writes req.stream
        authenticationMiddleware(streamFetcher, 'write'),
        // Produce request handler
        (req, res) => {
            // Validate body
            if (!req.body || !req.body.length) {
                res.status(400).send({
                    error: 'No request body or invalid request body.',
                })
                return
            }

            // Read timestamp if given
            let timestamp
            let sequenceNumber
            let previousMessageRef = null
            let signatureType

            function parseInteger(n) {
                const parsed = parseInt(n)
                if (!Number.isInteger(parsed) || parsed < 0) {
                    throw new Error(`${n} is not a valid positive integer`)
                }
                return parsed
            }

            try {
                timestamp = req.query.ts ? TimestampUtil.parse(req.query.ts) : Date.now()
                sequenceNumber = req.query.seq ? parseInteger(req.query.seq) : 0
                if (req.query.prev_ts) {
                    const previousSequenceNumber = req.query.prev_seq ? parseInteger(req.query.prev_seq) : 0
                    previousMessageRef = [parseInteger(req.query.prev_ts), previousSequenceNumber]
                }
                signatureType = req.query.signatureType ? parseInteger(req.query.signatureType) : 0
            } catch (err) {
                res.status(400).send({
                    error: err.message,
                })
                return
            }

            // req.stream is written by authentication middleware
            publisher.publish(
                req.stream,
                StreamMessage.create(
<<<<<<< HEAD
                    [req.stream.streamId,
                        publisher.getStreamPartition(req.stream, req.query.pkey),
                        timestamp,
                        sequenceNumber, // sequenceNumber
                        req.query.address], // publisherId
=======
                    [req.stream.id,
                        publisher.getStreamPartition(req.stream, req.query.pkey),
                        timestamp,
                        sequenceNumber, // sequenceNumber
                        req.query.address || '', // publisherId
                        req.query.msgChainId || '',
                    ],
>>>>>>> af4b5a13
                    previousMessageRef,
                    StreamMessage.CONTENT_TYPES.JSON,
                    req.body.toString(),
                    signatureType,
                    req.query.signature || null,
                ),
            ).then(() => {
                res.status(200).send(/* empty success response */)
            }).catch((err) => {
                if (err instanceof InvalidMessageContentError) {
                    res.status(400).send({
                        error: err.message,
                    })
                } else if (err instanceof FailedToPublishError) {
                    res.status(500).send({
                        error: 'Internal error, sorry',
                    })
                } else if (err instanceof NotReadyError) {
                    res.status(503).send({
                        error: err.message,
                    })
                }
            })
        },
    )

    return router
}<|MERGE_RESOLUTION|>--- conflicted
+++ resolved
@@ -77,21 +77,13 @@
             publisher.publish(
                 req.stream,
                 StreamMessage.create(
-<<<<<<< HEAD
                     [req.stream.streamId,
-                        publisher.getStreamPartition(req.stream, req.query.pkey),
-                        timestamp,
-                        sequenceNumber, // sequenceNumber
-                        req.query.address], // publisherId
-=======
-                    [req.stream.id,
                         publisher.getStreamPartition(req.stream, req.query.pkey),
                         timestamp,
                         sequenceNumber, // sequenceNumber
                         req.query.address || '', // publisherId
                         req.query.msgChainId || '',
                     ],
->>>>>>> af4b5a13
                     previousMessageRef,
                     StreamMessage.CONTENT_TYPES.JSON,
                     req.body.toString(),
