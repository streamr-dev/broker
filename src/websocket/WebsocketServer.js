const { EventEmitter } = require('events')

const { v4: uuidv4 } = require('uuid')
const debug = require('debug')('streamr:WebsocketServer')
const { ControlLayer, Utils } = require('streamr-network').Protocol
const ab2str = require('arraybuffer-to-string')
const uWS = require('uWebSockets.js')

const HttpError = require('../errors/HttpError')
const FailedToPublishError = require('../errors/FailedToPublishError')
const VolumeLogger = require('../VolumeLogger')
const StreamStateManager = require('../StreamStateManager')

const Connection = require('./Connection')
const FieldDetector = require('./FieldDetector')

module.exports = class WebsocketServer extends EventEmitter {
    constructor(
        wss,
        port,
        networkNode,
        streamFetcher,
        publisher,
        volumeLogger = new VolumeLogger(0),
        subscriptionManager,
        pingInterval = 60 * 1000,
    ) {
        super()
        this.wss = wss
        this._listenSocket = null
        this.networkNode = networkNode
        this.streamFetcher = streamFetcher
        this.publisher = publisher
        this.volumeLogger = volumeLogger
        this.connections = new Map()
        this.streams = new StreamStateManager(
            this._broadcastMessage.bind(this),
            (streamId, streamPartition, from, to, publisherId, msgChainId) => {
                this.networkNode.requestResendRange(
                    streamId,
                    streamPartition,
                    uuidv4(),
                    from.timestamp,
                    from.sequenceNumber,
                    to.timestamp,
                    to.sequenceNumber,
                    publisherId,
                    msgChainId
                ).on('data', (unicastMessage) => {
                    this._handleStreamMessage(unicastMessage.streamMessage)
                })
            }
        )

        this.pingInterval = pingInterval
        this.fieldDetector = new FieldDetector(streamFetcher)
        this.subscriptionManager = subscriptionManager

        this.requestHandlersByMessageType = {
            [ControlLayer.ControlMessage.TYPES.SubscribeRequest]: this.handleSubscribeRequest,
            [ControlLayer.ControlMessage.TYPES.UnsubscribeRequest]: this.handleUnsubscribeRequest,
            [ControlLayer.ControlMessage.TYPES.ResendLastRequest]: this.handleResendLastRequest,
            [ControlLayer.ControlMessage.TYPES.ResendFromRequest]: this.handleResendFromRequest,
            [ControlLayer.ControlMessage.TYPES.ResendRangeRequest]: this.handleResendRangeRequest,
            [ControlLayer.ControlMessage.TYPES.PublishRequest]: this.handlePublishRequest,
        }

        this.networkNode.addMessageListener(this._handleStreamMessage.bind(this))

        this._updateTotalBufferSizeInterval = setInterval(() => {
            let totalBufferSize = 0
            this.connections.forEach((id, connection) => {
                if (connection.socket) {
                    totalBufferSize += connection.socket.getBufferedAmount()
                }
            })
            this.volumeLogger.totalBufferSize = totalBufferSize
        }, 1000)

        this._pingInterval = setInterval(() => {
            this._pingConnections()
        }, this.pingInterval)

        this.wss.listen(port, (token) => {
            if (token) {
                this._listenSocket = token
                console.log('WS adapter listening on ' + port)
            } else {
                console.log('Failed to listen to port ' + port)
                this.close()
            }
        })

        this.wss.ws('/api/v1/ws', {
            /* Options */
            compression: 0,
            maxPayloadLength: 1024 * 1024,
            idleTimeout: 3600, // 1 hour
            open: (ws, req) => {
                const connection = new Connection(ws, req)
                this.connections.set(connection.id, connection)
                this.volumeLogger.connectionCountWS = this.connections.size
                debug('onNewClientConnection: socket "%s" connected', connection.id)
                // eslint-disable-next-line no-param-reassign
                ws.connectionId = connection.id

                connection.on('forceClose', (err) => {
                    try {
                        connection.socket.close()
                    } catch (e) {
                        // no need to check this error
                    } finally {
                        console.warn('forceClose connection with id %s, because of %s', connection.id, err)
                        this._removeConnection(connection)
                    }
                })
            },
            message: (ws, message, isBinary) => {
                const connection = this.connections.get(ws.connectionId)

                if (connection) {
                    const copy = (src) => {
                        const dst = new ArrayBuffer(src.byteLength)
                        new Uint8Array(dst).set(new Uint8Array(src))
                        return dst
                    }

                    const msg = copy(message)

                    setImmediate(() => {
                        if (connection.isDead()) {
                            return
                        }

                        let request
                        try {
                            request = ControlLayer.ControlMessage.deserialize(ab2str(msg), false)
                        } catch (err) {
                            connection.send(new ControlLayer.ErrorResponse({
                                requestId: '', // Can't echo the requestId of the request since parsing the request failed
                                errorMessage: err.message || err,
                                errorCode: 'INVALID_REQUEST',
                            }))
                        }

                        try {
                            const handler = this.requestHandlersByMessageType[request.type]
                            if (handler) {
                                debug('socket "%s" sent request "%s" with contents "%o"', connection.id, request.type, request)
                                handler.call(this, connection, request)
                            } else {
                                connection.send(new ControlLayer.ErrorResponse({
                                    version: request.version,
                                    requestId: request.requestId,
                                    errorMessage: `Unknown request type: ${request.type}`,
                                    errorCode: 'INVALID_REQUEST',
                                }))
                            }
                        } catch (err) {
                            connection.send(new ControlLayer.ErrorResponse({
                                version: request.version,
                                requestId: request.requestId,
                                errorMessage: err.message || err,
                                errorCode: err.errorCode || 'ERROR_WHILE_HANDLING_REQUEST',
                            }))
                        }
                    })
                }
            },
            drain: (ws) => {
                console.log('WebSocket backpressure: ' + ws.getBufferedAmount())
            },
            close: (ws, code, message) => {
                const connection = this.connections.get(ws.connectionId)

                if (connection) {
                    debug('closing socket "%s" on streams "%o"', connection.id, connection.streamsAsString())
                    this._removeConnection(connection)
                } else {
                    console.warn('failed to close websocket, because connection with id %s not found', ws.connectionId)
                }
            },
            pong: (ws) => {
                const connection = this.connections.get(ws.connectionId)

                if (connection) {
                    debug(`received from ${connection.id} "pong" frame`)
                    connection.respondedPong = true
                }
            }
        })
    }

    _removeConnection(connection) {
        this.connections.delete(connection.id)
        this.volumeLogger.connectionCountWS = this.connections.size

        // Unsubscribe from all streams
        connection.forEachStream((stream) => {
            // for cleanup, spoof an UnsubscribeRequest to ourselves on the removed connection
            this.handleUnsubscribeRequest(
                connection,
                new ControlLayer.UnsubscribeRequest({
                    requestId: uuidv4(),
                    streamId: stream.id,
                    streamPartition: stream.partition,
                }),
                true,
            )
        })

        // Cancel all resends
        connection.getOngoingResends().forEach((resend) => {
            resend.destroy()
        })

        connection.markAsDead()
    }

    close() {
        clearInterval(this._updateTotalBufferSizeInterval)
        clearInterval(this._pingInterval)

        this.streams.close()

        return new Promise((resolve, reject) => {
            try {
                this.connections.forEach((connection) => connection.socket.close())
            } catch (e) {
                // ignoring any error
            }

            if (this._listenSocket) {
                uWS.us_listen_socket_close(this._listenSocket)
                this._listenSocket = null
            }

            setTimeout(() => resolve(), 100)
        })
    }

    async handlePublishRequest(connection, request) {
        const { streamMessage } = request

        try {
            // Legacy validation: for unsigned messages, we additionally need to do an authenticated check of publish permission
            // This can be removed when support for unsigned messages is dropped!
            if (!streamMessage.signature) {
                // checkPermission is cached
                await this.streamFetcher.checkPermission(request.streamMessage.getStreamId(), request.apiKey, request.sessionToken, 'stream_publish')
            }

            await this.publisher.validateAndPublish(streamMessage)

            // TODO later: should be moved to client, as this is an authenticated call
            if (!Utils.StreamMessageValidator.isKeyExchangeStream(request.streamMessage.getStreamId())) {
                this.fieldDetector.detectAndSetFields(streamMessage, request.apiKey, request.sessionToken)
                    .catch((err) => {
                        console.error(`detectAndSetFields request failed: ${err}`)
                    })
<<<<<<< HEAD
            }
        } catch (err) {
            let errorMessage
            let errorCode
            if (err instanceof HttpError && err.code === 401) {
                errorMessage = `Authentication failed while trying to publish to stream ${streamMessage.getStreamId()}`
                errorCode = 'AUTHENTICATION_FAILED'
            } else if (err instanceof HttpError && err.code === 403) {
                errorMessage = `You are not allowed to write to stream ${streamMessage.getStreamId()}`
                errorCode = 'PERMISSION_DENIED'
            } else if (err instanceof HttpError && err.code === 404) {
                errorMessage = `Stream ${streamMessage.getStreamId()} not found.`
                errorCode = 'NOT_FOUND'
            } else {
                errorMessage = `Publish request failed: ${err}`
                errorCode = 'REQUEST_FAILED'
            }
=======
                })
                .catch((err) => {
                    let errorMsg
                    if (err instanceof HttpError && err.code === 401) {
                        errorMsg = `Authentication failed while trying to publish to stream ${streamId}`
                    } else if (err instanceof HttpError && err.code === 403) {
                        errorMsg = `You are not allowed to write to stream ${streamId}`
                    } else if (err instanceof HttpError && err.code === 404) {
                        errorMsg = `Stream ${streamId} not found.`
                    } else if (err instanceof FailedToPublishError) {
                        errorMsg = err.message
                    } else {
                        errorMsg = `Publish request failed: ${err}`
                    }
>>>>>>> 9d02ea6c

            connection.send(new ControlLayer.ErrorResponse({
                version: request.version,
                requestId: request.requestId,
                errorMessage,
                errorCode,
            }))
        }
    }

    // TODO: Extract resend stuff to class?
    async handleResendRequest(connection, request, resendTypeHandler) {
        let nothingToResend = true

        const msgHandler = (unicastMessage) => {
            if (nothingToResend) {
                nothingToResend = false
                connection.send(new ControlLayer.ResendResponseResending(request))
            }

            const { streamMessage } = unicastMessage
            this.volumeLogger.logOutput(streamMessage.getSerializedContent().length)
            connection.send(new ControlLayer.UnicastMessage({
                version: request.version,
                requestId: request.requestId,
                streamMessage,
            }))
        }

        const doneHandler = () => {
            if (nothingToResend) {
                connection.send(new ControlLayer.ResendResponseNoResend({
                    version: request.version,
                    requestId: request.requestId,
                    streamId: request.streamId,
                    streamPartition: request.streamPartition,
                }))
            } else {
                connection.send(new ControlLayer.ResendResponseResent({
                    version: request.version,
                    requestId: request.requestId,
                    streamId: request.streamId,
                    streamPartition: request.streamPartition,
                }))
            }
        }

        try {
            await this._validateSubscribeOrResendRequest(request)
            if (connection.isDead()) {
                return
            }
            const streamingStorageData = resendTypeHandler()
            connection.addOngoingResend(streamingStorageData)
            streamingStorageData.on('data', msgHandler)
            streamingStorageData.on('end', doneHandler)
            streamingStorageData.once('end', () => {
                connection.removeOngoingResend(streamingStorageData)
            })
        } catch (err) {
            connection.send(new ControlLayer.ErrorResponse({
                version: request.version,
                requestId: request.requestId,
                errorMessage: `Failed to request resend from stream ${request.streamId} and partition ${request.streamPartition}: ${err.message}`,
                errorCode: err.errorCode || 'RESEND_FAILED',
            }))
        }
    }

    async handleResendLastRequest(connection, request) {
        await this.handleResendRequest(connection, request, () => this.networkNode.requestResendLast(
            request.streamId,
            request.streamPartition,
            uuidv4(),
            request.numberLast,
        ))
    }

    async handleResendFromRequest(connection, request) {
        await this.handleResendRequest(connection, request, () => this.networkNode.requestResendFrom(
            request.streamId,
            request.streamPartition,
            uuidv4(),
            request.fromMsgRef.timestamp,
            request.fromMsgRef.sequenceNumber,
            request.publisherId,
            request.msgChainId,
        ))
    }

    async handleResendRangeRequest(connection, request) {
        await this.handleResendRequest(connection, request, () => this.networkNode.requestResendRange(
            request.streamId,
            request.streamPartition,
            uuidv4(),
            request.fromMsgRef.timestamp,
            request.fromMsgRef.sequenceNumber,
            request.toMsgRef.timestamp,
            request.toMsgRef.sequenceNumber,
            request.publisherId,
            request.msgChainId,
        ))
    }

    _broadcastMessage(streamMessage) {
        const streamId = streamMessage.getStreamId()
        const streamPartition = streamMessage.getStreamPartition()
        const stream = this.streams.get(streamId, streamPartition)

        if (stream) {
            stream.forEachConnection((connection) => {
                connection.send(new ControlLayer.BroadcastMessage({
                    requestId: '', // TODO: can we have here the requestId of the original SubscribeRequest?
                    streamMessage,
                }))
            })

            this.volumeLogger.logOutput(streamMessage.getSerializedContent().length * stream.getConnections().length)
        } else {
            debug('broadcastMessage: stream "%s:%d" not found', streamId, streamPartition)
        }
    }

    _pingConnections() {
        const connections = [...this.connections.values()]
        connections.forEach((connection) => {
            try {
                // didn't get "pong" in pingInterval
                if (connection.respondedPong !== undefined && !connection.respondedPong) {
                    throw Error('Connection is not active')
                }

                // eslint-disable-next-line no-param-reassign
                connection.respondedPong = false
                connection.ping()
                debug(`pinging ${connection.id}`)
            } catch (e) {
                console.error(`Failed to ping connection: ${connection.id}, error ${e}`)
                connection.emit('forceClose')
            }
        })
    }

    _handleStreamMessage(streamMessage) {
        const streamId = streamMessage.getStreamId()
        const streamPartition = streamMessage.getStreamPartition()
        const stream = this.streams.get(streamId, streamPartition)
        if (stream) {
            setImmediate(() => stream.passToOrderingUtil(streamMessage), 0)
        } else {
            debug('_handleStreamMessage: stream "%s:%d" not found', streamId, streamPartition)
        }
    }

    async _validateSubscribeOrResendRequest(request) {
        if (Utils.StreamMessageValidator.isKeyExchangeStream(request.streamId)) {
            if (request.streamPartition !== 0) {
                throw new Error(`Key exchange streams only have partition 0. Tried to subscribe to ${request.streamId}:${request.streamPartition}`)
            }
        } else {
            await this.streamFetcher.checkPermission(request.streamId, request.apiKey, request.sessionToken, 'stream_subscribe')
        }
    }

    async handleSubscribeRequest(connection, request) {
        try {
            await this._validateSubscribeOrResendRequest(request)

            if (connection.isDead()) {
                return
            }
            const stream = this.streams.getOrCreate(request.streamId, request.streamPartition)

            // Subscribe now if the stream is not already subscribed or subscribing
            if (!stream.isSubscribed() && !stream.isSubscribing()) {
                stream.setSubscribing()
                this.subscriptionManager.subscribe(request.streamId, request.streamPartition)
                stream.setSubscribed()
            }

            stream.addConnection(connection)
            connection.addStream(stream)
            debug(
                'handleSubscribeRequest: socket "%s" is now subscribed to streams "%o"',
                connection.id, connection.streamsAsString()
            )
            connection.send(new ControlLayer.SubscribeResponse({
                version: request.version,
                requestId: request.requestId,
                streamId: request.streamId,
                streamPartition: request.streamPartition,
            }))
        } catch (err) {
            debug(
                'handleSubscribeRequest: socket "%s" failed to subscribe to stream %s:%d because of "%o"',
                connection.id, request.streamId, request.streamPartition, err
            )

            let errorMessage
            let errorCode
            if (err instanceof HttpError && err.code === 401) {
                errorMessage = `Authentication failed while trying to subscribe to stream ${request.streamId}`
                errorCode = 'AUTHENTICATION_FAILED'
            } else if (err instanceof HttpError && err.code === 403) {
                errorMessage = `You are not allowed to subscribe to stream ${request.streamId}`
                errorCode = 'PERMISSION_DENIED'
            } else if (err instanceof HttpError && err.code === 404) {
                errorMessage = `Stream ${request.streamId} not found.`
                errorCode = 'NOT_FOUND'
            } else {
                errorMessage = `Subscribe request failed: ${err}`
                errorCode = 'REQUEST_FAILED'
            }

            connection.send(new ControlLayer.ErrorResponse({
                version: request.version,
                requestId: request.requestId,
                errorMessage,
                errorCode,
            }))
        }
    }

    handleUnsubscribeRequest(connection, request, noAck = false) {
        const stream = this.streams.get(request.streamId, request.streamPartition)

        if (stream) {
            debug('handleUnsubscribeRequest: socket "%s" unsubscribing from stream "%s:%d"', connection.id,
                request.streamId, request.streamPartition)

            stream.removeConnection(connection)
            connection.removeStream(request.streamId, request.streamPartition)

            debug(
                'handleUnsubscribeRequest: socket "%s" is still subscribed to streams "%o"',
                connection.id, connection.streamsAsString()
            )

            // Unsubscribe from stream if no connections left
            debug(
                'checkRoomEmpty: "%d" sockets remaining on stream "%s:%d"',
                stream.getConnections().length, request.streamId, request.streamPartition
            )
            if (stream.getConnections().length === 0) {
                debug(
                    'checkRoomEmpty: stream "%s:%d" is empty. Unsubscribing from NetworkNode.',
                    request.streamId, request.streamPartition
                )
                this.subscriptionManager.unsubscribe(request.streamId, request.streamPartition)
                this.streams.delete(request.streamId, request.streamPartition)
            }

            if (!noAck) {
                connection.send(new ControlLayer.UnsubscribeResponse({
                    version: request.version,
                    requestId: request.requestId,
                    streamId: request.streamId,
                    streamPartition: request.streamPartition
                }))
            }
        } else {
            debug(
                'handleUnsubscribeRequest: stream "%s:%d" no longer exists',
                request.streamId, request.streamPartition
            )
            if (!noAck) {
                connection.send(new ControlLayer.ErrorResponse({
                    version: request.version,
                    requestId: request.requestId,
                    errorMessage: `Not subscribed to stream ${request.streamId} partition ${request.streamPartition}!`,
                    errorCode: 'INVALID_REQUEST',
                }))
            }
        }
    }
}<|MERGE_RESOLUTION|>--- conflicted
+++ resolved
@@ -7,7 +7,6 @@
 const uWS = require('uWebSockets.js')
 
 const HttpError = require('../errors/HttpError')
-const FailedToPublishError = require('../errors/FailedToPublishError')
 const VolumeLogger = require('../VolumeLogger')
 const StreamStateManager = require('../StreamStateManager')
 
@@ -258,7 +257,6 @@
                     .catch((err) => {
                         console.error(`detectAndSetFields request failed: ${err}`)
                     })
-<<<<<<< HEAD
             }
         } catch (err) {
             let errorMessage
@@ -273,25 +271,9 @@
                 errorMessage = `Stream ${streamMessage.getStreamId()} not found.`
                 errorCode = 'NOT_FOUND'
             } else {
-                errorMessage = `Publish request failed: ${err}`
+                errorMessage = `Publish request failed: ${err.message || err}`
                 errorCode = 'REQUEST_FAILED'
             }
-=======
-                })
-                .catch((err) => {
-                    let errorMsg
-                    if (err instanceof HttpError && err.code === 401) {
-                        errorMsg = `Authentication failed while trying to publish to stream ${streamId}`
-                    } else if (err instanceof HttpError && err.code === 403) {
-                        errorMsg = `You are not allowed to write to stream ${streamId}`
-                    } else if (err instanceof HttpError && err.code === 404) {
-                        errorMsg = `Stream ${streamId} not found.`
-                    } else if (err instanceof FailedToPublishError) {
-                        errorMsg = err.message
-                    } else {
-                        errorMsg = `Publish request failed: ${err}`
-                    }
->>>>>>> 9d02ea6c
 
             connection.send(new ControlLayer.ErrorResponse({
                 version: request.version,
