const { EventEmitter } = require('events')

const { v4: uuidv4 } = require('uuid')
const debug = require('debug')('streamr:WebsocketServer')
const { ControlLayer, Utils } = require('streamr-network').Protocol
const ab2str = require('arraybuffer-to-string')
const uWS = require('uWebSockets.js')

const HttpError = require('../errors/HttpError')
const VolumeLogger = require('../VolumeLogger')
<<<<<<< HEAD
const partition = require('../helpers/partition')
=======
>>>>>>> 3e0280c2
const StreamStateManager = require('../StreamStateManager')

const Connection = require('./Connection')
const FieldDetector = require('./FieldDetector')

module.exports = class WebsocketServer extends EventEmitter {
    constructor(
        wss,
        port,
        networkNode,
        streamFetcher,
        publisher,
        volumeLogger = new VolumeLogger(0),
        subscriptionManager,
        pingInterval = 60 * 1000,
    ) {
        super()
        this.wss = wss
        this._listenSocket = null
        this.networkNode = networkNode
        this.streamFetcher = streamFetcher
        this.publisher = publisher
        this.volumeLogger = volumeLogger
        this.connections = new Map()
        this.streams = new StreamStateManager(
            this._broadcastMessage.bind(this),
            (streamId, streamPartition, from, to, publisherId, msgChainId) => {
                this.networkNode.requestResendRange(
                    streamId,
                    streamPartition,
                    uuidv4(),
                    from.timestamp,
                    from.sequenceNumber,
                    to.timestamp,
                    to.sequenceNumber,
                    publisherId,
                    msgChainId
                ).on('data', (unicastMessage) => {
                    this._handleStreamMessage(unicastMessage.streamMessage)
                })
            }
        )

        this.pingInterval = pingInterval
        this.fieldDetector = new FieldDetector(streamFetcher)
        this.subscriptionManager = subscriptionManager

        this.requestHandlersByMessageType = {
            [ControlLayer.ControlMessage.TYPES.SubscribeRequest]: this.handleSubscribeRequest,
            [ControlLayer.ControlMessage.TYPES.UnsubscribeRequest]: this.handleUnsubscribeRequest,
            [ControlLayer.ControlMessage.TYPES.ResendLastRequest]: this.handleResendLastRequest,
            [ControlLayer.ControlMessage.TYPES.ResendFromRequest]: this.handleResendFromRequest,
            [ControlLayer.ControlMessage.TYPES.ResendRangeRequest]: this.handleResendRangeRequest,
            [ControlLayer.ControlMessage.TYPES.PublishRequest]: this.handlePublishRequest,
        }

        this.networkNode.addMessageListener(this._handleStreamMessage.bind(this))

        this._updateTotalBufferSizeInterval = setInterval(() => {
            let totalBufferSize = 0
            this.connections.forEach((id, connection) => {
                if (connection.socket) {
                    totalBufferSize += connection.socket.getBufferedAmount()
                }
            })
            this.volumeLogger.totalBufferSize = totalBufferSize
        }, 1000)

        this._pingInterval = setInterval(() => {
            this._pingConnections()
        }, this.pingInterval)

        this.wss.listen(port, (token) => {
            if (token) {
                this._listenSocket = token
                console.log('WS adapter listening on ' + port)
            } else {
                console.log('Failed to listen to port ' + port)
                this.close()
            }
        })

        this.wss.ws('/api/v1/ws', {
            /* Options */
            compression: 0,
            maxPayloadLength: 1024 * 1024,
            idleTimeout: 3600, // 1 hour
            open: (ws, req) => {
                const connection = new Connection(ws, req)
                this.connections.set(connection.id, connection)
                this.volumeLogger.connectionCountWS = this.connections.size
                debug('onNewClientConnection: socket "%s" connected', connection.id)
                // eslint-disable-next-line no-param-reassign
                ws.connectionId = connection.id

                connection.on('forceClose', (err) => {
                    try {
                        connection.socket.close()
                    } catch (e) {
                        // no need to check this error
                    } finally {
                        console.warn('forceClose connection with id %s, because of %s', connection.id, err)
                        this._removeConnection(connection)
                    }
                })
            },
            message: (ws, message, isBinary) => {
                const connection = this.connections.get(ws.connectionId)

                if (connection) {
                    const copy = (src) => {
                        const dst = new ArrayBuffer(src.byteLength)
                        new Uint8Array(dst).set(new Uint8Array(src))
                        return dst
                    }

                    const msg = copy(message)

                    setImmediate(() => {
                        if (connection.isDead()) {
                            return
                        }

                        let request
                        try {
                            request = ControlLayer.ControlMessage.deserialize(ab2str(msg), false)
                        } catch (err) {
                            connection.send(new ControlLayer.ErrorResponse({
                                requestId: '', // Can't echo the requestId of the request since parsing the request failed
                                errorMessage: err.message || err,
                                errorCode: 'INVALID_REQUEST',
                            }))
                        }

                        try {
                            const handler = this.requestHandlersByMessageType[request.type]
                            if (handler) {
                                debug('socket "%s" sent request "%s" with contents "%o"', connection.id, request.type, request)
                                handler.call(this, connection, request)
                            } else {
                                connection.send(new ControlLayer.ErrorResponse({
                                    version: request.version,
                                    requestId: request.requestId,
                                    errorMessage: `Unknown request type: ${request.type}`,
                                    errorCode: 'INVALID_REQUEST',
                                }))
                            }
                        } catch (err) {
                            connection.send(new ControlLayer.ErrorResponse({
                                version: request.version,
                                requestId: request.requestId,
                                errorMessage: err.message || err,
                                errorCode: err.errorCode || 'ERROR_WHILE_HANDLING_REQUEST',
                            }))
                        }
                    })
                }
            },
            drain: (ws) => {
                console.log('WebSocket backpressure: ' + ws.getBufferedAmount())
            },
            close: (ws, code, message) => {
                const connection = this.connections.get(ws.connectionId)

                if (connection) {
                    debug('closing socket "%s" on streams "%o"', connection.id, connection.streamsAsString())
                    this._removeConnection(connection)
                } else {
                    console.warn('failed to close websocket, because connection with id %s not found', ws.connectionId)
                }
            },
            pong: (ws) => {
                const connection = this.connections.get(ws.connectionId)

                if (connection) {
                    debug(`received from ${connection.id} "pong" frame`)
                    connection.respondedPong = true
                }
            }
        })
    }

    _removeConnection(connection) {
        this.connections.delete(connection.id)
        this.volumeLogger.connectionCountWS = this.connections.size

        // Unsubscribe from all streams
        connection.forEachStream((stream) => {
            // for cleanup, spoof an UnsubscribeRequest to ourselves on the removed connection
            this.handleUnsubscribeRequest(
                connection,
                new ControlLayer.UnsubscribeRequest({
                    requestId: uuidv4(),
                    streamId: stream.id,
                    streamPartition: stream.partition,
                }),
                true,
            )
        })

        // Cancel all resends
        connection.getOngoingResends().forEach((resend) => {
            resend.destroy()
        })

        connection.markAsDead()
    }

    close() {
        clearInterval(this._updateTotalBufferSizeInterval)
        clearInterval(this._pingInterval)

        this.streams.close()

        return new Promise((resolve, reject) => {
            try {
                this.connections.forEach((connection) => connection.socket.close())
            } catch (e) {
                // ignoring any error
            }

            if (this._listenSocket) {
                uWS.us_listen_socket_close(this._listenSocket)
                this._listenSocket = null
            }

            setTimeout(() => resolve(), 100)
        })
    }

    async handlePublishRequest(connection, request) {
        const { streamMessage } = request

        try {
            // Legacy validation: for unsigned messages, we additionally need to do an authenticated check of publish permission
            // This can be removed when support for unsigned messages is dropped!
            if (!streamMessage.signature) {
                // checkPermission is cached
                await this.streamFetcher.checkPermission(request.streamMessage.getStreamId(), request.apiKey, request.sessionToken, 'stream_publish')
            }

            await this.publisher.validateAndPublish(streamMessage)

            // TODO later: should be moved to client, as this is an authenticated call
            if (!Utils.StreamMessageValidator.isKeyExchangeStream(request.streamMessage.getStreamId())) {
                this.fieldDetector.detectAndSetFields(streamMessage, request.apiKey, request.sessionToken)
                    .catch((err) => {
                        console.error(`detectAndSetFields request failed: ${err}`)
                    })
            }
        } catch (err) {
            let errorMessage
            let errorCode
            if (err instanceof HttpError && err.code === 401) {
                errorMessage = `Authentication failed while trying to publish to stream ${streamMessage.getStreamId()}`
                errorCode = 'AUTHENTICATION_FAILED'
            } else if (err instanceof HttpError && err.code === 403) {
                errorMessage = `You are not allowed to write to stream ${streamMessage.getStreamId()}`
                errorCode = 'PERMISSION_DENIED'
            } else if (err instanceof HttpError && err.code === 404) {
                errorMessage = `Stream ${streamMessage.getStreamId()} not found.`
                errorCode = 'NOT_FOUND'
            } else {
                errorMessage = `Publish request failed: ${err.message || err}`
                errorCode = 'REQUEST_FAILED'
            }

            connection.send(new ControlLayer.ErrorResponse({
                version: request.version,
                requestId: request.requestId,
                errorMessage,
                errorCode,
            }))
        }
    }

    // TODO: Extract resend stuff to class?
    async handleResendRequest(connection, request, resendTypeHandler) {
        let nothingToResend = true

        const msgHandler = (unicastMessage) => {
            if (nothingToResend) {
                nothingToResend = false
                connection.send(new ControlLayer.ResendResponseResending(request))
            }

            const { streamMessage } = unicastMessage
            this.volumeLogger.logOutput(streamMessage.getSerializedContent().length)
            connection.send(new ControlLayer.UnicastMessage({
                version: request.version,
                requestId: request.requestId,
                streamMessage,
            }))
        }

        const doneHandler = () => {
            if (nothingToResend) {
                connection.send(new ControlLayer.ResendResponseNoResend({
                    version: request.version,
                    requestId: request.requestId,
                    streamId: request.streamId,
                    streamPartition: request.streamPartition,
                }))
            } else {
                connection.send(new ControlLayer.ResendResponseResent({
                    version: request.version,
                    requestId: request.requestId,
                    streamId: request.streamId,
                    streamPartition: request.streamPartition,
                }))
            }
        }

        try {
            await this._validateSubscribeOrResendRequest(request)
            if (connection.isDead()) {
                return
            }
            const streamingStorageData = resendTypeHandler()
            connection.addOngoingResend(streamingStorageData)
            streamingStorageData.on('data', msgHandler)
            streamingStorageData.on('end', doneHandler)
            streamingStorageData.once('end', () => {
                connection.removeOngoingResend(streamingStorageData)
            })
        } catch (err) {
            connection.send(new ControlLayer.ErrorResponse({
                version: request.version,
                requestId: request.requestId,
                errorMessage: `Failed to request resend from stream ${request.streamId} and partition ${request.streamPartition}: ${err.message}`,
                errorCode: err.errorCode || 'RESEND_FAILED',
            }))
        }
    }

    async handleResendLastRequest(connection, request) {
        await this.handleResendRequest(connection, request, () => this.networkNode.requestResendLast(
            request.streamId,
            request.streamPartition,
            uuidv4(),
            request.numberLast,
        ))
    }

    async handleResendFromRequest(connection, request) {
        await this.handleResendRequest(connection, request, () => this.networkNode.requestResendFrom(
            request.streamId,
            request.streamPartition,
            uuidv4(),
            request.fromMsgRef.timestamp,
            request.fromMsgRef.sequenceNumber,
            request.publisherId,
            request.msgChainId,
        ))
    }

    async handleResendRangeRequest(connection, request) {
        await this.handleResendRequest(connection, request, () => this.networkNode.requestResendRange(
            request.streamId,
            request.streamPartition,
            uuidv4(),
            request.fromMsgRef.timestamp,
            request.fromMsgRef.sequenceNumber,
            request.toMsgRef.timestamp,
            request.toMsgRef.sequenceNumber,
            request.publisherId,
            request.msgChainId,
        ))
    }

    _broadcastMessage(streamMessage) {
        const streamId = streamMessage.getStreamId()
        const streamPartition = streamMessage.getStreamPartition()
        const stream = this.streams.get(streamId, streamPartition)

        if (stream) {
            stream.forEachConnection((connection) => {
                connection.send(new ControlLayer.BroadcastMessage({
                    requestId: '', // TODO: can we have here the requestId of the original SubscribeRequest?
                    streamMessage,
                }))
            })

            this.volumeLogger.logOutput(streamMessage.getSerializedContent().length * stream.getConnections().length)
        } else {
            debug('broadcastMessage: stream "%s:%d" not found', streamId, streamPartition)
        }
    }

    _pingConnections() {
        const connections = [...this.connections.values()]
        connections.forEach((connection) => {
            try {
                // didn't get "pong" in pingInterval
                if (connection.respondedPong !== undefined && !connection.respondedPong) {
                    throw Error('Connection is not active')
                }

                // eslint-disable-next-line no-param-reassign
                connection.respondedPong = false
                connection.ping()
                debug(`pinging ${connection.id}`)
            } catch (e) {
                console.error(`Failed to ping connection: ${connection.id}, error ${e}`)
                connection.emit('forceClose')
            }
        })
    }

    _handleStreamMessage(streamMessage) {
        const streamId = streamMessage.getStreamId()
        const streamPartition = streamMessage.getStreamPartition()
        const stream = this.streams.get(streamId, streamPartition)
        if (stream) {
            setImmediate(() => stream.passToOrderingUtil(streamMessage), 0)
        } else {
            debug('_handleStreamMessage: stream "%s:%d" not found', streamId, streamPartition)
        }
    }

    async _validateSubscribeOrResendRequest(request) {
        if (Utils.StreamMessageValidator.isKeyExchangeStream(request.streamId)) {
            if (request.streamPartition !== 0) {
                throw new Error(`Key exchange streams only have partition 0. Tried to subscribe to ${request.streamId}:${request.streamPartition}`)
            }
        } else {
            await this.streamFetcher.checkPermission(request.streamId, request.apiKey, request.sessionToken, 'stream_subscribe')
        }
    }

    async handleSubscribeRequest(connection, request) {
        try {
            await this._validateSubscribeOrResendRequest(request)

            if (connection.isDead()) {
                return
            }
            const stream = this.streams.getOrCreate(request.streamId, request.streamPartition)

            // Subscribe now if the stream is not already subscribed or subscribing
            if (!stream.isSubscribed() && !stream.isSubscribing()) {
                stream.setSubscribing()
                this.subscriptionManager.subscribe(request.streamId, request.streamPartition)
                stream.setSubscribed()
            }

            stream.addConnection(connection)
            connection.addStream(stream)
            debug(
                'handleSubscribeRequest: socket "%s" is now subscribed to streams "%o"',
                connection.id, connection.streamsAsString()
            )
            connection.send(new ControlLayer.SubscribeResponse({
                version: request.version,
                requestId: request.requestId,
                streamId: request.streamId,
                streamPartition: request.streamPartition,
            }))
        } catch (err) {
            debug(
                'handleSubscribeRequest: socket "%s" failed to subscribe to stream %s:%d because of "%o"',
                connection.id, request.streamId, request.streamPartition, err
            )

            let errorMessage
            let errorCode
            if (err instanceof HttpError && err.code === 401) {
                errorMessage = `Authentication failed while trying to subscribe to stream ${request.streamId}`
                errorCode = 'AUTHENTICATION_FAILED'
            } else if (err instanceof HttpError && err.code === 403) {
                errorMessage = `You are not allowed to subscribe to stream ${request.streamId}`
                errorCode = 'PERMISSION_DENIED'
            } else if (err instanceof HttpError && err.code === 404) {
                errorMessage = `Stream ${request.streamId} not found.`
                errorCode = 'NOT_FOUND'
            } else {
                errorMessage = `Subscribe request failed: ${err}`
                errorCode = 'REQUEST_FAILED'
            }

            connection.send(new ControlLayer.ErrorResponse({
                version: request.version,
                requestId: request.requestId,
                errorMessage,
                errorCode,
            }))
        }
    }

    handleUnsubscribeRequest(connection, request, noAck = false) {
        const stream = this.streams.get(request.streamId, request.streamPartition)

        if (stream) {
            debug('handleUnsubscribeRequest: socket "%s" unsubscribing from stream "%s:%d"', connection.id,
                request.streamId, request.streamPartition)

            stream.removeConnection(connection)
            connection.removeStream(request.streamId, request.streamPartition)

            debug(
                'handleUnsubscribeRequest: socket "%s" is still subscribed to streams "%o"',
                connection.id, connection.streamsAsString()
            )

            // Unsubscribe from stream if no connections left
            debug(
                'checkRoomEmpty: "%d" sockets remaining on stream "%s:%d"',
                stream.getConnections().length, request.streamId, request.streamPartition
            )
            if (stream.getConnections().length === 0) {
                debug(
                    'checkRoomEmpty: stream "%s:%d" is empty. Unsubscribing from NetworkNode.',
                    request.streamId, request.streamPartition
                )
                this.subscriptionManager.unsubscribe(request.streamId, request.streamPartition)
                this.streams.delete(request.streamId, request.streamPartition)
            }

            if (!noAck) {
                connection.send(new ControlLayer.UnsubscribeResponse({
                    version: request.version,
                    requestId: request.requestId,
                    streamId: request.streamId,
                    streamPartition: request.streamPartition
                }))
            }
        } else {
            debug(
                'handleUnsubscribeRequest: stream "%s:%d" no longer exists',
                request.streamId, request.streamPartition
            )
            if (!noAck) {
                connection.send(new ControlLayer.ErrorResponse({
                    version: request.version,
                    requestId: request.requestId,
                    errorMessage: `Not subscribed to stream ${request.streamId} partition ${request.streamPartition}!`,
                    errorCode: 'INVALID_REQUEST',
                }))
            }
        }
    }
}<|MERGE_RESOLUTION|>--- conflicted
+++ resolved
@@ -7,11 +7,9 @@
 const uWS = require('uWebSockets.js')
 
 const HttpError = require('../errors/HttpError')
+const FailedToPublishError = require('../errors/FailedToPublishError')
 const VolumeLogger = require('../VolumeLogger')
-<<<<<<< HEAD
 const partition = require('../helpers/partition')
-=======
->>>>>>> 3e0280c2
 const StreamStateManager = require('../StreamStateManager')
 
 const Connection = require('./Connection')
@@ -274,6 +272,9 @@
             } else if (err instanceof HttpError && err.code === 404) {
                 errorMessage = `Stream ${streamMessage.getStreamId()} not found.`
                 errorCode = 'NOT_FOUND'
+            } else if (err instanceof FailedToPublishError) {
+                errorMessage = err.message
+                errorCode = 'FUTURE_TIMESTAMP'
             } else {
                 errorMessage = `Publish request failed: ${err.message || err}`
                 errorCode = 'REQUEST_FAILED'
