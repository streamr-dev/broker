const { EventEmitter } = require('events')

const { v4: uuidv4 } = require('uuid')
const debug = require('debug')('streamr:WebsocketServer')
const { ControlLayer } = require('streamr-client-protocol')
const ab2str = require('arraybuffer-to-string')
const uWS = require('uWebSockets.js')

const HttpError = require('../errors/HttpError')
const VolumeLogger = require('../VolumeLogger')
const StreamStateManager = require('../StreamStateManager')

const Connection = require('./Connection')
const FieldDetector = require('./FieldDetector')

module.exports = class WebsocketServer extends EventEmitter {
    constructor(
        wss,
        port,
        networkNode,
        streamFetcher,
        publisher,
        volumeLogger = new VolumeLogger(0),
        subscriptionManager,
        pingInterval = 60 * 1000,
    ) {
        super()
        this.wss = wss
        this._listenSocket = null
        this.networkNode = networkNode
        this.streamFetcher = streamFetcher
        this.publisher = publisher
        this.volumeLogger = volumeLogger
        this.connections = new Map()
        this.streams = new StreamStateManager(
            this._broadcastMessage.bind(this),
            (streamId, streamPartition, from, to, publisherId, msgChainId) => {
                this.networkNode.requestResendRange(
                    streamId,
                    streamPartition,
                    uuidv4(),
                    from.timestamp,
                    from.sequenceNumber,
                    to.timestamp,
                    to.sequenceNumber,
                    publisherId,
                    msgChainId
                ).on('data', (unicastMessage) => {
                    this._handleStreamMessage(unicastMessage.streamMessage)
                })
            }
        )

        this.pingInterval = pingInterval
        this.fieldDetector = new FieldDetector(streamFetcher)
        this.subscriptionManager = subscriptionManager

        this.requestHandlersByMessageType = {
            [ControlLayer.SubscribeRequest.TYPE]: this.handleSubscribeRequest,
            [ControlLayer.UnsubscribeRequest.TYPE]: this.handleUnsubscribeRequest,
            [ControlLayer.ResendRequestV0.TYPE]: this.handleResendRequestV0,
            [ControlLayer.ResendLastRequestV1.TYPE]: this.handleResendLastRequest,
            [ControlLayer.ResendFromRequestV1.TYPE]: this.handleResendFromRequest,
            [ControlLayer.ResendRangeRequestV1.TYPE]: this.handleResendRangeRequest,
            [ControlLayer.PublishRequest.TYPE]: this.handlePublishRequest,
        }

        this.networkNode.addMessageListener(this._handleStreamMessage.bind(this))

        this._updateTotalBufferSizeInterval = setInterval(() => {
            let totalBufferSize = 0
            this.connections.forEach((id, connection) => {
                if (connection.socket) {
                    totalBufferSize += connection.socket.getBufferedAmount()
                }
            })
            this.volumeLogger.totalBufferSize = totalBufferSize
        }, 1000)

        this._pingInterval = setInterval(() => {
            this._pingConnections()
        }, this.pingInterval)

        this.wss.listen(port, (token) => {
            if (token) {
                this._listenSocket = token
                console.log('WS adapter listening on ' + port)
            } else {
                console.log('Failed to listen to port ' + port)
                this.close()
            }
        })

        this.wss.ws('/api/v1/ws', {
            /* Options */
            compression: 0,
            maxPayloadLength: 1024 * 1024,
            idleTimeout: 3600, // 1 hour
            open: (ws, req) => {
                const connection = new Connection(ws, req)
                this.connections.set(connection.id, connection)
                this.volumeLogger.connectionCountWS = this.connections.size
                debug('onNewClientConnection: socket "%s" connected', connection.id)
                // eslint-disable-next-line no-param-reassign
                ws.connectionId = connection.id

                connection.on('forceClose', (err) => {
                    try {
                        connection.socket.close()
                    } catch (e) {
                        // no need to check this error
                    } finally {
                        console.warn('forceClose connection with id %s, because of %s', connection.id, err)
                        this._removeConnection(connection)
                    }
                })
            },
            message: (ws, message, isBinary) => {
                const connection = this.connections.get(ws.connectionId)

                if (connection) {
                    const copy = (src) => {
                        const dst = new ArrayBuffer(src.byteLength)
                        new Uint8Array(dst).set(new Uint8Array(src))
                        return dst
                    }

                    const msg = copy(message)

                    setImmediate(() => {
                        if (connection.isDead()) {
                            return
                        }
                        try {
                            const request = ControlLayer.ControlMessage.deserialize(ab2str(msg), false)
                            const handler = this.requestHandlersByMessageType[request.type]
                            if (handler) {
                                debug('socket "%s" sent request "%s" with contents "%o"', connection.id, request.type, request)
                                handler.call(this, connection, request)
                            } else {
                                connection.sendError(`Unknown request type: ${request.type}`)
                            }
                        } catch (err) {
                            connection.sendError(err.message || err)
                        }
                    })
                }
            },
            drain: (ws) => {
                console.log('WebSocket backpressure: ' + ws.getBufferedAmount())
            },
            close: (ws, code, message) => {
                const connection = this.connections.get(ws.connectionId)

                if (connection) {
                    debug('closing socket "%s" on streams "%o"', connection.id, connection.streamsAsString())
                    this._removeConnection(connection)
                } else {
                    console.warn('failed to close websocket, because connection with id %s not found', ws.connectionId)
                }
            },
            pong: (ws) => {
                const connection = this.connections.get(ws.connectionId)

                if (connection) {
                    debug(`received from ${connection.id} "pong" frame`)
                    connection.respondedPong = true
                }
            }
        })
    }

    _removeConnection(connection) {
        this.connections.delete(connection.id)
        this.volumeLogger.connectionCountWS = this.connections.size

        // Unsubscribe from all streams
        connection.forEachStream((stream) => {
            this.handleUnsubscribeRequest(
                connection,
                ControlLayer.UnsubscribeRequest.create(stream.id, stream.partition),
                true,
            )
        })

        // Cancel all resends
        connection.getOngoingResends().forEach((resend) => {
            resend.destroy()
        })

        connection.markAsDead()
    }

    close() {
        clearInterval(this._updateTotalBufferSizeInterval)
        clearInterval(this._pingInterval)

        this.streams.close()

        return new Promise((resolve, reject) => {
            try {
                this.connections.forEach((connection) => connection.socket.close())
            } catch (e) {
                // ignoring any error
            }

            if (this._listenSocket) {
                uWS.us_listen_socket_close(this._listenSocket)
                this._listenSocket = null
            }

            setTimeout(() => resolve(), 100)
        })
    }

    async handlePublishRequest(connection, request) {
        const streamMessage = request.getStreamMessage()
        
        try {
            // Legacy validation: for unsigned messages, we additionally need to do an authenticated check of publish permission
            // This can be removed when support for unsigned messages is dropped!
            if (!streamMessage.signature) {
                // checkPermission is cached
                await this.streamFetcher.checkPermission(request.getStreamId(), request.apiKey, request.sessionToken, 'write')
            }
<<<<<<< HEAD
=======
            const streamMessage = request.getStreamMessage(streamPartition)
            this.publisher.publish(stream, streamMessage)
        } else {
            this.streamFetcher.authenticate(streamId, request.apiKey, request.sessionToken, 'stream_publish')
                .then((stream) => {
                    this.streamAuthCache.set(key, stream)

                    // TODO: should this be moved to streamr-client-protocol-js ?
                    let streamPartition
                    if (request.version === 0) {
                        streamPartition = this.partitionFn(stream.partitions, request.partitionKey)
                    }
                    const streamMessage = request.getStreamMessage(streamPartition)
                    this.publisher.publish(stream, streamMessage)
>>>>>>> 87ad9db6

            await this.publisher.validateAndPublish(streamMessage)

            // TODO later: should be moved to client, as this is an authenticated call
            this.fieldDetector.detectAndSetFields(streamMessage, request.apiKey, request.sessionToken).catch((err) => {
                console.error(`detectAndSetFields request failed: ${err}`)
            })
        } catch (err) {
            let errorMsg
            if (err instanceof HttpError && err.code === 401) {
                errorMsg = `Authentication failed while trying to publish to stream ${streamMessage.getStreamId()}`
            } else if (err instanceof HttpError && err.code === 403) {
                errorMsg = `You are not allowed to write to stream ${streamMessage.getStreamId()}`
            } else if (err instanceof HttpError && err.code === 404) {
                errorMsg = `Stream ${streamMessage.getStreamId()} not found.`
            } else {
                errorMsg = `Publish request failed: ${err}`
            }

            connection.sendError(errorMsg)
        }
    }

    // TODO: Extract resend stuff to class?
    handleResendRequest(connection, request, resendTypeHandler) {
        let nothingToResend = true

        const msgHandler = (unicastMessage) => {
            if (nothingToResend) {
                nothingToResend = false
                connection.send(ControlLayer.ResendResponseResending.create(
                    request.streamId,
                    request.streamPartition,
                    request.requestId,
                ))
            }

            const { streamMessage } = unicastMessage
            this.volumeLogger.logOutput(streamMessage.getSerializedContent().length)
            connection.send(ControlLayer.UnicastMessage.create(request.requestId, streamMessage))
        }

        const doneHandler = () => {
            if (nothingToResend) {
                connection.send(ControlLayer.ResendResponseNoResend.create(
                    request.streamId,
                    request.streamPartition,
                    request.requestId,
                ))
            } else {
                connection.send(ControlLayer.ResendResponseResent.create(
                    request.streamId,
                    request.streamPartition,
                    request.requestId,
                ))
            }
        }

        // TODO: simplify with async-await
        this.streamFetcher.authenticate(request.streamId, request.apiKey, request.sessionToken).then(() => {
            if (connection.isDead()) {
                return
            }
            const streamingStorageData = resendTypeHandler()
            connection.addOngoingResend(streamingStorageData)
            streamingStorageData.on('data', msgHandler)
            streamingStorageData.on('end', doneHandler)
            streamingStorageData.once('end', () => {
                connection.removeOngoingResend(streamingStorageData)
            })
        }).catch((err) => {
            connection.sendError(`Failed to request resend from stream ${
                request.streamId
            } and partition ${
                request.streamPartition
            }: ${err.message}`)
        })
    }

    handleResendLastRequest(connection, request) {
        this.handleResendRequest(connection, request, () => this.networkNode.requestResendLast(
            request.streamId,
            request.streamPartition,
            uuidv4(),
            request.numberLast,
        ))
    }

    handleResendFromRequest(connection, request) {
        this.handleResendRequest(connection, request, () => this.networkNode.requestResendFrom(
            request.streamId,
            request.streamPartition,
            uuidv4(),
            request.fromMsgRef.timestamp,
            request.fromMsgRef.sequenceNumber,
            request.publisherId,
            request.msgChainId,
        ))
    }

    handleResendRangeRequest(connection, request) {
        this.handleResendRequest(connection, request, () => this.networkNode.requestResendRange(
            request.streamId,
            request.streamPartition,
            uuidv4(),
            request.fromMsgRef.timestamp,
            request.fromMsgRef.sequenceNumber,
            request.toMsgRef.timestamp,
            request.toMsgRef.sequenceNumber,
            request.publisherId,
            request.msgChainId,
        ))
    }

    // TODO: should this be moved to streamr-client-protocol-js ?
    /* eslint-disable class-methods-use-this */
    handleResendRequestV0(connection, request) {
        if (request.resendOptions.resend_last != null) {
            const requestV1 = ControlLayer.ResendLastRequest.create(
                request.streamId,
                request.streamPartition,
                request.requestId,
                request.resendOptions.resend_last,
                request.sessionToken,
            )
            requestV1.apiKey = request.apiKey
            this.handleResendLastRequest(connection, requestV1)
        } else if (request.resendOptions.resend_from != null && request.resendOptions.resend_to != null) {
            const requestV1 = ControlLayer.ResendRangeRequest.create(
                request.streamId,
                request.streamPartition,
                request.requestId,
                [request.resendOptions.resend_from, 0], // use offset as timestamp
                [request.resendOptions.resend_to, 0], // use offset as timestamp)
                null,
                null,
                request.sessionToken,
            )
            requestV1.apiKey = request.apiKey
            this.handleResendRangeRequest(connection, requestV1)
        } else if (request.resendOptions.resend_from != null) {
            const requestV1 = ControlLayer.ResendFromRequest.create(
                request.streamId,
                request.streamPartition,
                request.requestId,
                [request.resendOptions.resend_from, 0], // use offset as timestamp
                null,
                null,
                request.sessionToken,
            )
            requestV1.apiKey = request.apiKey
            this.handleResendFromRequest(connection, requestV1)
        } else {
            debug('handleResendRequest: unknown resend request: %o', JSON.stringify(request))
            connection.sendError(`Unknown resend options: ${JSON.stringify(request.resendOptions)}`)
        }
    }

    _broadcastMessage(streamMessage) {
        const streamId = streamMessage.getStreamId()
        const streamPartition = streamMessage.getStreamPartition()
        const stream = this.streams.get(streamId, streamPartition)

        if (stream) {
            stream.forEachConnection((connection) => {
                // TODO: performance fix, no need to re-create on every loop iteration
                connection.send(ControlLayer.BroadcastMessage.create(streamMessage))
            })

            this.volumeLogger.logOutput(streamMessage.getSerializedContent().length * stream.getConnections().length)
        } else {
            debug('broadcastMessage: stream "%s:%d" not found', streamId, streamPartition)
        }
    }

    _pingConnections() {
        const connections = [...this.connections.values()]
        connections.forEach((connection) => {
            try {
                // didn't get "pong" in pingInterval
                if (connection.respondedPong !== undefined && !connection.respondedPong) {
                    throw Error('Connection is not active')
                }

                // eslint-disable-next-line no-param-reassign
                connection.respondedPong = false
                connection.ping()
                debug(`pinging ${connection.id}`)
            } catch (e) {
                console.error(`Failed to ping connection: ${connection.id}, error ${e}`)
                connection.emit('forceClose')
            }
        })
    }

    _handleStreamMessage(streamMessage) {
        const streamId = streamMessage.getStreamId()
        const streamPartition = streamMessage.getStreamPartition()
        const stream = this.streams.get(streamId, streamPartition)
        if (stream) {
            setImmediate(() => stream.passToOrderingUtil(streamMessage), 0)
        } else {
            debug('_handleStreamMessage: stream "%s:%d" not found', streamId, streamPartition)
        }
    }

    handleSubscribeRequest(connection, request) {
        // TODO: simplify with async-await
        this.streamFetcher.authenticate(request.streamId, request.apiKey, request.sessionToken)
            .then((/* streamJson */) => {
                if (connection.isDead()) {
                    return
                }
                const stream = this.streams.getOrCreate(request.streamId, request.streamPartition)

                // Subscribe now if the stream is not already subscribed or subscribing
                if (!stream.isSubscribed() && !stream.isSubscribing()) {
                    stream.setSubscribing()
                    this.subscriptionManager.subscribe(request.streamId, request.streamPartition)
                    stream.setSubscribed()
                }

                stream.addConnection(connection)
                connection.addStream(stream)
                debug(
                    'handleSubscribeRequest: socket "%s" is now subscribed to streams "%o"',
                    connection.id, connection.streamsAsString()
                )
                connection.send(ControlLayer.SubscribeResponse.create(request.streamId, request.streamPartition))
            })
            .catch((response) => {
                debug(
                    'handleSubscribeRequest: socket "%s" failed to subscribe to stream %s:%d because of "%o"',
                    connection.id, request.streamId, request.streamPartition, response
                )
                connection.sendError(`Not authorized to subscribe to stream ${
                    request.streamId
                } and partition ${
                    request.streamPartition
                }`)
            })
    }

    handleUnsubscribeRequest(connection, request, noAck = false) {
        const stream = this.streams.get(request.streamId, request.streamPartition)

        if (stream) {
            debug('handleUnsubscribeRequest: socket "%s" unsubscribing from stream "%s:%d"', connection.id,
                request.streamId, request.streamPartition)

            stream.removeConnection(connection)
            connection.removeStream(request.streamId, request.streamPartition)

            debug(
                'handleUnsubscribeRequest: socket "%s" is still subscribed to streams "%o"',
                connection.id, connection.streamsAsString()
            )

            // Unsubscribe from stream if no connections left
            debug(
                'checkRoomEmpty: "%d" sockets remaining on stream "%s:%d"',
                stream.getConnections().length, request.streamId, request.streamPartition
            )
            if (stream.getConnections().length === 0) {
                debug(
                    'checkRoomEmpty: stream "%s:%d" is empty. Unsubscribing from NetworkNode.',
                    request.streamId, request.streamPartition
                )
                this.subscriptionManager.unsubscribe(request.streamId, request.streamPartition)
                this.streams.delete(request.streamId, request.streamPartition)
            }

            if (!noAck) {
                connection.send(ControlLayer.UnsubscribeResponse.create(request.streamId, request.streamPartition))
            }
        } else {
            debug(
                'handleUnsubscribeRequest: stream "%s:%d" no longer exists',
                request.streamId, request.streamPartition
            )
            if (!noAck) {
                connection.sendError(`Not subscribed to stream ${request.streamId} partition ${request.streamPartition}!`)
            }
        }
    }
}<|MERGE_RESOLUTION|>--- conflicted
+++ resolved
@@ -215,31 +215,14 @@
 
     async handlePublishRequest(connection, request) {
         const streamMessage = request.getStreamMessage()
-        
+
         try {
             // Legacy validation: for unsigned messages, we additionally need to do an authenticated check of publish permission
             // This can be removed when support for unsigned messages is dropped!
             if (!streamMessage.signature) {
                 // checkPermission is cached
-                await this.streamFetcher.checkPermission(request.getStreamId(), request.apiKey, request.sessionToken, 'write')
-            }
-<<<<<<< HEAD
-=======
-            const streamMessage = request.getStreamMessage(streamPartition)
-            this.publisher.publish(stream, streamMessage)
-        } else {
-            this.streamFetcher.authenticate(streamId, request.apiKey, request.sessionToken, 'stream_publish')
-                .then((stream) => {
-                    this.streamAuthCache.set(key, stream)
-
-                    // TODO: should this be moved to streamr-client-protocol-js ?
-                    let streamPartition
-                    if (request.version === 0) {
-                        streamPartition = this.partitionFn(stream.partitions, request.partitionKey)
-                    }
-                    const streamMessage = request.getStreamMessage(streamPartition)
-                    this.publisher.publish(stream, streamMessage)
->>>>>>> 87ad9db6
+                await this.streamFetcher.checkPermission(request.getStreamId(), request.apiKey, request.sessionToken, 'stream_publish')
+            }
 
             await this.publisher.validateAndPublish(streamMessage)
 
