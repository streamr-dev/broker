--- conflicted
+++ resolved
@@ -28,11 +28,7 @@
     "datacenter": "datacenter1"
   },
   "storageConfig": {
-<<<<<<< HEAD
-    "refreshInterval": 10000
-=======
     "refreshInterval": 60000
->>>>>>> 10b04800
   },
   "reporting": {
     "intervalInSeconds": 10,
