{
  "ethereumPrivateKey": "0xa51ef2b7a1f160e53cc3a17c5a74ea0563a50030644e9f6e1b1f4a7d0afd088e",
  "network": {
    "name": "B1",
    "hostname": "127.0.0.1",
    "port": 30316,
    "advertisedWsUrl": null,
    "isStorageNode": false,
    "trackers": [
      "ws://127.0.0.1:30301",
      "ws://127.0.0.1:30302",
      "ws://127.0.0.1:30303"
    ],
    "location": {
      "latitude": 60.19,
      "longitude": 24.95,
      "country": "Finland",
      "city": "Helsinki"
    }
  },
  "cassandra": null,
  "storageConfig": null,
  "reporting": {
<<<<<<< HEAD
    "intervalInSeconds": 10,
=======
    "intervalInSeconds": 0,
    "sentry": null,
>>>>>>> 8a7e245e
    "streamr": null,
    "perNodeMetrics": null
  },
  "streamrUrl": "http://127.0.0.1",
  "streamrAddress": "0xFCAd0B19bB29D4674531d6f115237E16AfCE377c",
  "storageNodeRegistry": [{
    "address": "0xde1112f631486CfC759A50196853011528bC5FA0",
    "url": "http://127.0.0.1"
  }],
  "adapters": [
    {
      "name": "ws",
      "port": 8790
    },
    {
      "name": "http",
      "port": 8791
    }
  ]
}<|MERGE_RESOLUTION|>--- conflicted
+++ resolved
@@ -21,12 +21,7 @@
   "cassandra": null,
   "storageConfig": null,
   "reporting": {
-<<<<<<< HEAD
-    "intervalInSeconds": 10,
-=======
     "intervalInSeconds": 0,
-    "sentry": null,
->>>>>>> 8a7e245e
     "streamr": null,
     "perNodeMetrics": null
   },
